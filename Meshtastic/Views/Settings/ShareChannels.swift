//
//  ShareChannel.swift
//  MeshtasticApple
//
//  Copyright(c) Garth Vander Houwen 4/8/22.
//
import SwiftUI
import CoreData
import CoreImage.CIFilterBuiltins
#if canImport(TipKit)
import TipKit
#endif

struct QrCodeImage {
	let context = CIContext()

	func generateQRCode(from text: String) -> UIImage {
		var qrImage = UIImage(systemName: "xmark.circle") ?? UIImage()
		let data = Data(text.utf8)
		let filter = CIFilter.qrCodeGenerator()
		filter.setValue(data, forKey: "inputMessage")

		let transform = CGAffineTransform(scaleX: 20, y: 20)
		if let outputImage = filter.outputImage?.transformed(by: transform) {
			if let image = context.createCGImage(
				outputImage,
				from: outputImage.extent) {
				qrImage = UIImage(cgImage: image)
			}
		}
		return qrImage
	}
}

struct ShareChannels: View {

	@Environment(\.managedObjectContext) var context
	@EnvironmentObject var bleManager: BLEManager
	@Environment(\.dismiss) private var dismiss
	@State var channelSet: ChannelSet = ChannelSet()
	@State var includeChannel0 = true
	@State var includeChannel1 = true
	@State var includeChannel2 = true
	@State var includeChannel3 = true
	@State var includeChannel4 = true
	@State var includeChannel5 = true
	@State var includeChannel6 = true
	@State var includeChannel7 = true
	var node: NodeInfoEntity?
	@State private var channelsUrl =  "https://www.meshtastic.org/e/#"
	var qrCodeImage = QrCodeImage()

	var body: some View {
		GeometryReader { bounds in
			let smallest = min(bounds.size.width, bounds.size.height)
			ScrollView {
				if node != nil && node?.myInfo != nil {
					
					if #available(iOS 17.0, macOS 14.0, *) {
						VStack {
							TipView(ShareChannelsTip(), arrowEdge: .top)
						}
					}
					Grid {
						GridRow {
							Spacer()
							Text("include")
								.font(.caption)
								.fontWeight(.bold)
								.padding(.trailing)
							Text("channel")
								.font(.caption)
								.fontWeight(.bold)
								.padding(.trailing)
							Text("encrypted")
								.font(.caption)
								.fontWeight(.bold)
						}
						ForEach(node?.myInfo?.channels?.array as? [ChannelEntity] ?? [], id: \.self) { (channel: ChannelEntity) in
							GridRow {
								Spacer()
								if channel.index == 0 {
									Toggle("Channel 0 Included", isOn: $includeChannel0)
										.toggleStyle(.switch)
										.labelsHidden()
									Text(((channel.name!.isEmpty ? "Primary" : channel.name) ?? "Primary").camelCaseToWords())
									if channel.psk?.hexDescription.count ??  0 <  3 {
										Image(systemName: "lock.slash")
											.foregroundColor(.red)
									} else {
										Image(systemName: "lock.fill")
											.foregroundColor(.green)
									}
								} else if channel.index == 1 && channel.role > 0 {
									Toggle("Channel 1 Included", isOn: $includeChannel1)
										.toggleStyle(.switch)
										.labelsHidden()
										.disabled(channel.role == 1)
									Text(((channel.name!.isEmpty ? "Channel\(channel.index)" : channel.name) ?? "Channel\(channel.index)").camelCaseToWords()).fixedSize()
									if channel.psk?.hexDescription.count ??  0 <  3 {
										Image(systemName: "lock.slash")
											.foregroundColor(.red)
									} else {
										Image(systemName: "lock.fill")
											.foregroundColor(.green)
									}
								} else if channel.index == 2 && channel.role > 0 {
									Toggle("Channel 2 Included", isOn: $includeChannel2)
										.toggleStyle(.switch)
										.labelsHidden()
										.disabled(channel.role == 1)
									Text(((channel.name!.isEmpty ? "Channel\(channel.index)" : channel.name) ?? "Channel\(channel.index)").camelCaseToWords()).fixedSize()
									if channel.psk?.hexDescription.count ??  0 <  3 {
										Image(systemName: "lock.slash")
											.foregroundColor(.red)
									} else {
										Image(systemName: "lock.fill")
											.foregroundColor(.green)
									}
								} else if channel.index == 3 && channel.role > 0 {
									Toggle("Channel 3 Included", isOn: $includeChannel3)
										.toggleStyle(.switch)
										.labelsHidden()
										.disabled(channel.role == 1)
									Text(((channel.name!.isEmpty ? "Channel\(channel.index)" : channel.name) ?? "Channel\(channel.index)").camelCaseToWords()).fixedSize()
									if channel.psk?.hexDescription.count ??  0 <  3 {
										Image(systemName: "lock.slash")
											.foregroundColor(.red)
									} else {
										Image(systemName: "lock.fill")
											.foregroundColor(.green)
									}
								} else if channel.index == 4  && channel.role > 0 {
									Toggle("Channel 4 Included", isOn: $includeChannel4)
										.toggleStyle(.switch)
										.labelsHidden()
										.disabled(channel.role == 1)
									Text(((channel.name!.isEmpty ? "Channel\(channel.index)" : channel.name) ?? "Channel\(channel.index)").camelCaseToWords()).fixedSize()
									if channel.psk?.hexDescription.count ??  0 <  3 {
										Image(systemName: "lock.slash")
											.foregroundColor(.red)
									} else {
										Image(systemName: "lock.fill")
											.foregroundColor(.green)
									}
								} else if channel.index == 5 && channel.role > 0 {
									Toggle("Channel 5 Included", isOn: $includeChannel5)
										.toggleStyle(.switch)
										.labelsHidden()
										.disabled(channel.role == 1)
									Text(((channel.name!.isEmpty ? "Channel\(channel.index)" : channel.name) ?? "Channel\(channel.index)").camelCaseToWords()).fixedSize()
									if channel.psk?.hexDescription.count ??  0 <  3 {
										Image(systemName: "lock.slash")
											.foregroundColor(.red)
									} else {
										Image(systemName: "lock.fill")
											.foregroundColor(.green)
									}
								} else if channel.index == 6  && channel.role > 0 {
									Toggle("Channel 6 Included", isOn: $includeChannel6)
										.toggleStyle(.switch)
										.labelsHidden()
										.disabled(channel.role == 1)
									Text(((channel.name!.isEmpty ? "Channel\(channel.index)" : channel.name) ?? "Channel\(channel.index)").camelCaseToWords()).fixedSize()
									if channel.psk?.hexDescription.count ??  0 <  3 {
										Image(systemName: "lock.slash")
											.foregroundColor(.red)
									} else {
										Image(systemName: "lock.fill")
											.foregroundColor(.green)
									}
								} else if channel.index == 7 && channel.role > 0 {
									Toggle("Channel 7 Included", isOn: $includeChannel7)
										.toggleStyle(.switch)
										.labelsHidden()
										.disabled(channel.role == 1)
									Text(((channel.name!.isEmpty ? "Channel\(channel.index)" : channel.name) ?? "Channel\(channel.index)").camelCaseToWords()).fixedSize()
									if channel.psk?.hexDescription.count ??  0 <  3 {
										Image(systemName: "lock.slash")
											.foregroundColor(.red)
									} else {
										Image(systemName: "lock.fill")
											.foregroundColor(.green)
									}
								}
								Spacer()
							}
						}
					}

<<<<<<< HEAD
					let qrImage = qrCodeImage.generateQRCode(from: channelsUrl)
					VStack {
						if node != nil {
							ShareLink("Share QR Code & Link",
										item: Image(uiImage: qrImage),
										subject: Text("Meshtastic Node \(node?.user?.shortName ?? "????") has shared channels with you"),
										message: Text(channelsUrl),
										preview: SharePreview("Meshtastic Node \(node?.user?.shortName ?? "????") has shared channels with you",
															image: Image(uiImage: qrImage))
							)
							.buttonStyle(.bordered)
							.buttonBorderShape(.capsule)
							.controlSize(.large)
							.padding(.bottom)
=======
						let qrImage = qrCodeImage.generateQRCode(from: channelsUrl)
						VStack {
							if node != nil {
								ShareLink("Share QR Code & Link",
											item: Image(uiImage: qrImage),
											subject: Text("Meshtastic Node \(node?.user?.shortName ?? "?") has shared channels with you"),
											message: Text(channelsUrl),
											preview: SharePreview("Meshtastic Node \(node?.user?.shortName ?? "?") has shared channels with you",
																image: Image(uiImage: qrImage))
								)
								.buttonStyle(.bordered)
								.buttonBorderShape(.capsule)
								.controlSize(.large)
								.padding(.bottom)
>>>>>>> 55b18fe9

							Image(uiImage: qrImage)
								.resizable()
								.scaledToFit()
								.frame(
									minWidth: smallest * 0.95,
									maxWidth: smallest * 0.95,
									minHeight: smallest * 0.95,
									maxHeight: smallest * 0.95,
									alignment: .top
								)
						}
					}
				}
			}
			.navigationTitle("generate.qr.code")
			.navigationBarTitleDisplayMode(.inline)
			.navigationBarItems(trailing:
			ZStack {
				ConnectedDevice(bluetoothOn: bleManager.isSwitchedOn, deviceConnected: bleManager.connectedPeripheral != nil, name: (bleManager.connectedPeripheral != nil) ? bleManager.connectedPeripheral.shortName : "?")
			})
			.onAppear {
				bleManager.context = context
				generateChannelSet()
			}
			.onChange(of: includeChannel0) { _ in generateChannelSet()	}
			.onChange(of: includeChannel1) { _ in generateChannelSet()	}
			.onChange(of: includeChannel2) { _ in generateChannelSet()	}
			.onChange(of: includeChannel3) { _ in generateChannelSet()	}
			.onChange(of: includeChannel4) { _ in generateChannelSet()	}
			.onChange(of: includeChannel5) { _ in generateChannelSet()	}
			.onChange(of: includeChannel6) { _ in generateChannelSet() }
			.onChange(of: includeChannel7) { _ in generateChannelSet() }
		}
	}
	func generateChannelSet() {
		channelSet = ChannelSet()
		var loRaConfig = Config.LoRaConfig()
		loRaConfig.region =  RegionCodes(rawValue: Int(node?.loRaConfig?.regionCode ?? 0))!.protoEnumValue()
		loRaConfig.modemPreset = ModemPresets(rawValue: Int(node?.loRaConfig?.modemPreset ?? 0))!.protoEnumValue()
		loRaConfig.bandwidth = UInt32(node?.loRaConfig?.bandwidth ?? 0)
		loRaConfig.spreadFactor = UInt32(node?.loRaConfig?.spreadFactor ?? 0)
		loRaConfig.codingRate = UInt32(node?.loRaConfig?.codingRate ?? 0)
		loRaConfig.frequencyOffset = node?.loRaConfig?.frequencyOffset ?? 0
		loRaConfig.hopLimit = UInt32(node?.loRaConfig?.hopLimit ?? 3)
		loRaConfig.txEnabled = node?.loRaConfig?.txEnabled ?? false
		loRaConfig.txPower = node?.loRaConfig?.txPower ?? 0
		loRaConfig.usePreset = node?.loRaConfig?.usePreset ?? true
		loRaConfig.channelNum = UInt32(node?.loRaConfig?.channelNum ?? 0)
		loRaConfig.sx126XRxBoostedGain = node?.loRaConfig?.sx126xRxBoostedGain ?? false
		channelSet.loraConfig = loRaConfig
		if node?.myInfo?.channels != nil && node?.myInfo?.channels?.count ?? 0 > 0 {
			for ch in node?.myInfo?.channels?.array as? [ChannelEntity] ?? [] {
				if ch.role > 0 {

					if ch.index == 0 && includeChannel0 || ch.index == 1 && includeChannel1 || ch.index == 2 && includeChannel2 || ch.index == 3 && includeChannel3 ||
						ch.index == 4 && includeChannel4 || ch.index == 5 && includeChannel5 || ch.index == 6 && includeChannel6 || ch.index == 7 && includeChannel7 {

						var channelSettings = ChannelSettings()
							channelSettings.name = ch.name!
							channelSettings.psk = ch.psk!
							channelSettings.id = UInt32(ch.id)
							channelSettings.uplinkEnabled = ch.uplinkEnabled
							channelSettings.downlinkEnabled = ch.downlinkEnabled
							channelSet.settings.append(channelSettings)
					}
				}
			}
			let settingsString = try! channelSet.serializedData().base64EncodedString()
			channelsUrl = ("https://meshtastic.org/e/#" + settingsString.base64ToBase64url())
		}
	}
}<|MERGE_RESOLUTION|>--- conflicted
+++ resolved
@@ -188,7 +188,6 @@
 						}
 					}
 
-<<<<<<< HEAD
 					let qrImage = qrCodeImage.generateQRCode(from: channelsUrl)
 					VStack {
 						if node != nil {
@@ -203,22 +202,6 @@
 							.buttonBorderShape(.capsule)
 							.controlSize(.large)
 							.padding(.bottom)
-=======
-						let qrImage = qrCodeImage.generateQRCode(from: channelsUrl)
-						VStack {
-							if node != nil {
-								ShareLink("Share QR Code & Link",
-											item: Image(uiImage: qrImage),
-											subject: Text("Meshtastic Node \(node?.user?.shortName ?? "?") has shared channels with you"),
-											message: Text(channelsUrl),
-											preview: SharePreview("Meshtastic Node \(node?.user?.shortName ?? "?") has shared channels with you",
-																image: Image(uiImage: qrImage))
-								)
-								.buttonStyle(.bordered)
-								.buttonBorderShape(.capsule)
-								.controlSize(.large)
-								.padding(.bottom)
->>>>>>> 55b18fe9
 
 							Image(uiImage: qrImage)
 								.resizable()
