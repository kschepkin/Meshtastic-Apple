--- conflicted
+++ resolved
@@ -100,13 +100,8 @@
 							Label("Time Zone", systemImage: "clock.badge.exclamationmark")
 							TextField("Time Zone", text: $tzdef, axis: .vertical)
 								.foregroundColor(.gray)
-<<<<<<< HEAD
-								.onChange(of: tzdef) {
-									let totalBytes = tzdef.utf8.count
-=======
 								.onChange(of: tzdef, perform: { _ in
 									var totalBytes = tzdef.utf8.count
->>>>>>> 2a9ae23b
 									// Only mess with the value if it is too big
 									while totalBytes > 63 {
 										tzdef = String(tzdef.dropLast())
