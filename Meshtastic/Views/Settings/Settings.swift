--- conflicted
+++ resolved
@@ -37,15 +37,6 @@
 				
 				Section("Radio Configuration") {
 					
-//					NavigationLink {
-//						ShareChannels(node: nodes.first(where: { $0.num == connectedNodeNum }))
-//					} label: {
-//						Image(systemName: "qrcode")
-//							.symbolRenderingMode(.hierarchical)
-//						Text("Share Channels QR Code")
-//					}
-//					.disabled(bleManager.connectedPeripheral == nil)
-					
 					NavigationLink {
 						ShareChannels(node: nodes.first(where: { $0.num == connectedNodeNum }))
 					} label: {
@@ -217,10 +208,7 @@
 				
 				// Not Implemented:
 				// Store Forward Config - Not Working, TBEAM Only
-<<<<<<< HEAD
-=======
-
->>>>>>> 5ecf4a03
+
 			}
 			.disabled(!(bleManager.connectedPeripheral?.subscribed ?? true))
 			.onAppear {
