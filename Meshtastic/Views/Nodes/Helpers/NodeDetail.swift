/*
 Abstract:
 A view showing the details for a node.
 */

import SwiftUI
import WeatherKit
import MapKit
import CoreLocation
import OSLog

struct NodeDetail: View {
	private let gridItemLayout = Array(repeating: GridItem(.flexible(), spacing: 10), count: 2)
	private static let relativeFormatter: RelativeDateTimeFormatter = {
		let formatter = RelativeDateTimeFormatter()
		formatter.unitsStyle = .full
		return formatter
	}()

	@Environment(\.managedObjectContext) var context
	@EnvironmentObject var bleManager: BLEManager
	@State private var showingShutdownConfirm: Bool = false
	@State private var showingRebootConfirm: Bool = false
	@State private var dateFormatRelative: Bool = true

	// The node the device is currently connected to
	var connectedNode: NodeInfoEntity?

	// The node information being displayed on the detail screen
	@ObservedObject
	var node: NodeInfoEntity
<<<<<<< HEAD

	var columnVisibility = NavigationSplitViewVisibility.all
=======
>>>>>>> a14e78e9

	var columnVisibility = NavigationSplitViewVisibility.all

	var body: some View {
		NavigationStack {
			List {
				let connectedNode = getNodeInfo(
					id: bleManager.connectedPeripheral?.num ?? -1,
					context: context
				)

				Section("Hardware") {
					NodeInfoItem(node: node)
				}

				Section("Node") {
					HStack {
						Label {
							Text("Node Number")
						} icon: {
							Image(systemName: "number")
								.symbolRenderingMode(.hierarchical)
						}
						Spacer()
						Text(String(node.num))
						.textSelection(.enabled)
					}

					HStack {
						Label {
							Text("User Id")
						} icon: {
							Image(systemName: "person")
								.symbolRenderingMode(.multicolor)
						}
						Spacer()
						Text(node.user?.userId ?? "?")
						.textSelection(.enabled)
					}

					if let metadata = node.metadata {
						HStack {
							Label {
								Text("firmware.version")
							} icon: {
								Image(systemName: "memorychip")
									.symbolRenderingMode(.multicolor)
							}
							Spacer()

							Text(metadata.firmwareVersion ?? "unknown".localized)
						}
					}

					if let role = node.user?.role, let deviceRole = DeviceRoles(rawValue: Int(role)) {
						HStack {
							Label {
								Text("Role")
							} icon: {
								Image(systemName: deviceRole.systemName)
									.symbolRenderingMode(.multicolor)
							}
							Spacer()
							Text(deviceRole.name)
						}
					}

					if let dm = node.telemetries?.filtered(using: NSPredicate(format: "metricsType == 0")).lastObject as? TelemetryEntity, dm.uptimeSeconds > 0 {
						HStack {
							Label {
								Text("\("uptime".localized)")
							} icon: {
								Image(systemName: "checkmark.circle.fill")
									.foregroundColor(.green)
									.symbolRenderingMode(.hierarchical)
							}
							Spacer()

							let now = Date.now
							let later = now + TimeInterval(dm.uptimeSeconds)
							let uptime = (now..<later).formatted(.components(style: .narrow))
							Text(uptime)
								.textSelection(.enabled)
						}
					}

					if let firstHeard = node.firstHeard, firstHeard.timeIntervalSince1970 > 0 {
						HStack {
							Label {
								Text("First heard")
							} icon: {
								Image(systemName: "clock")
									.symbolRenderingMode(.multicolor)
							}
							Spacer()
							if dateFormatRelative, let text = Self.relativeFormatter.string(for: firstHeard) {
								Text(text)
									.textSelection(.enabled)
							} else {
								Text(firstHeard.formatted())
									.textSelection(.enabled)
							}
						}.onTapGesture {
							dateFormatRelative.toggle()
						}
					}

					if let lastHeard = node.lastHeard, lastHeard.timeIntervalSince1970 > 0 {
						HStack {
							Label {
								Text("Last heard")
							} icon: {
								Image(systemName: "clock.arrow.circlepath")
									.symbolRenderingMode(.multicolor)
							}
							Spacer()

							if dateFormatRelative, let text = Self.relativeFormatter.string(for: lastHeard) {
								Text(text)
									.textSelection(.enabled)
							} else {
								Text(lastHeard.formatted())
									.textSelection(.enabled)
							}
						}.onTapGesture {
							dateFormatRelative.toggle()
						}
					}
				}
				if node.hasPositions && UserDefaults.environmentEnableWeatherKit || node.hasEnvironmentMetrics {
					Section("Environment") {
						if !node.hasEnvironmentMetrics {
							LocalWeatherConditions(location: node.latestPosition?.nodeLocation)
						} else {
							VStack {
								if node.latestEnvironmentMetrics?.iaq ?? -1 > 0 {
									IndoorAirQuality(iaq: Int(node.latestEnvironmentMetrics?.iaq ?? 0), displayMode: .gradient)
										.padding(.vertical)
								}
								LazyVGrid(columns: gridItemLayout) {
									WeatherConditionsCompactWidget(temperature: String(node.latestEnvironmentMetrics?.temperature.shortFormattedTemperature() ?? "99°"), symbolName: "cloud.sun", description: "TEMP")
									if node.latestEnvironmentMetrics?.relativeHumidity ?? 0.0 > 0.0 {
										HumidityCompactWidget(humidity: Int(node.latestEnvironmentMetrics?.relativeHumidity ?? 0.0), dewPoint: String(format: "%.0f", calculateDewPoint(temp: node.latestEnvironmentMetrics?.temperature ?? 0.0, relativeHumidity: node.latestEnvironmentMetrics?.relativeHumidity ?? 0.0)) + "°")
									}
									if node.latestEnvironmentMetrics?.barometricPressure ?? 0.0 > 0.0 {
										PressureCompactWidget(pressure: String(format: "%.2f", node.latestEnvironmentMetrics?.barometricPressure ?? 0.0), unit: "hPA", low: node.latestEnvironmentMetrics?.barometricPressure ?? 0.0 <= 1009.144)
									}
									if node.latestEnvironmentMetrics?.windSpeed ?? 0.0 > 0.0 {
										WindCompactWidget(speed: String(node.latestEnvironmentMetrics?.windSpeed ?? 0.0), gust: String(node.latestEnvironmentMetrics?.windGust ?? 0.0), direction: "")
									}
								}
								.padding(node.latestEnvironmentMetrics?.iaq ?? -1 > 0 ? .bottom : .vertical)
							}
						}
					}
				}
				Section("Logs") {
					// Metrics
					NavigationLink {
						DeviceMetricsLog(node: node)
					} label: {
						Label {
							Text("Device Metrics Log")
						} icon: {
							Image(systemName: "flipphone")
								.symbolRenderingMode(.multicolor)
						}
					}
					.disabled(!node.hasDeviceMetrics)

					NavigationLink {
						if #available (iOS 17, macOS 14, *) {
							NodeMapSwiftUI(node: node, showUserLocation: connectedNode?.num ?? 0 == node.num)
						} else {
							NodeMapMapkit(node: node)
						}
					} label: {
						Label {
							Text("Node Map")
						} icon: {
							Image(systemName: "map")
								.symbolRenderingMode(.multicolor)
						}
					}
					.disabled(!node.hasPositions)

					NavigationLink {
						PositionLog(node: node)
					} label: {
						Label {
							Text("Position Log")
						} icon: {
							Image(systemName: "mappin.and.ellipse")
								.symbolRenderingMode(.multicolor)
						}
					}
					.disabled(!node.hasPositions)

					NavigationLink {
						EnvironmentMetricsLog(node: node)
					} label: {
						Label {
							Text("Environment Metrics Log")
						} icon: {
							Image(systemName: "cloud.sun.rain")
								.symbolRenderingMode(.multicolor)
						}
					}
					.disabled(!node.hasEnvironmentMetrics)

					if #available(iOS 17.0, macOS 14.0, *) {
						NavigationLink {
							TraceRouteLog(node: node)
						} label: {
							Label {
								Text("Trace Route Log")
							} icon: {
								Image(systemName: "signpost.right.and.left")
									.symbolRenderingMode(.multicolor)
							}
						}
						.disabled(node.traceRoutes?.count ?? 0 == 0)
					}

					NavigationLink {
						DetectionSensorLog(node: node)
					} label: {
						Label {
							Text("Detection Sensor Log")
						} icon: {
							Image(systemName: "sensor")
								.symbolRenderingMode(.multicolor)
						}
					}
					.disabled(!node.hasDetectionSensorMetrics)

					if node.hasPax {
						NavigationLink {
							PaxCounterLog(node: node)
						} label: {
							Label {
								Text("paxcounter.log")
							} icon: {
								Image(systemName: "figure.walk.motion")
									.symbolRenderingMode(.multicolor)
							}
						}
						.disabled(!node.hasPax)
					}
				}

				Section("Actions") {
					FavoriteNodeButton(
						bleManager: bleManager,
						context: context,
						node: node
					)

					if let user = node.user {
						NodeAlertsButton(
							context: context,
							node: node,
							user: user
						)
					}

					if let connectedPeripheral = bleManager.connectedPeripheral,
					   node.num != connectedPeripheral.num {
						ExchangePositionsButton(
							bleManager: bleManager,
							node: node
						)

						TraceRouteButton(
							bleManager: bleManager,
							node: node
						)

						if let connectedNode {
							if node.isStoreForwardRouter {
								ClientHistoryButton(
									bleManager: bleManager,
									connectedNode: connectedNode,
									node: node
								)
							}

							DeleteNodeButton(
								bleManager: bleManager,
								context: context,
								connectedNode: connectedNode,
								node: node
							)
						}
					}
				}

				if let metadata = node.metadata,
				   let connectedNode,
				   self.bleManager.connectedPeripheral != nil {
					Section("Administration") {
						if connectedNode.myInfo?.hasAdmin ?? false {
							Button {
								let adminMessageId = bleManager.requestDeviceMetadata(
									fromUser: connectedNode.user!,
									toUser: node.user!,
									adminIndex: connectedNode.myInfo!.adminIndex,
									context: context
								)
								if adminMessageId > 0 {
									Logger.mesh.info("Sent node metadata request from node details")
								}
							} label: {
								Label {
									Text("Refresh device metadata")
								} icon: {
									Image(systemName: "arrow.clockwise")
								}
							}
						}

						if metadata.canShutdown {
							Button {
								showingShutdownConfirm = true
							} label: {
								Label("Power Off", systemImage: "power")
							}.confirmationDialog(
								"are.you.sure",
								isPresented: $showingShutdownConfirm
							) {
								Button("Shutdown Node?", role: .destructive) {
									if !bleManager.sendShutdown(
										fromUser: connectedNode.user!,
										toUser: node.user!,
										adminIndex: connectedNode.myInfo!.adminIndex
									) {
										Logger.mesh.warning("Shutdown Failed")
									}
								}
							}
						}

						Button {
							showingRebootConfirm = true
						} label: {
							Label(
								"reboot",
								systemImage: "arrow.triangle.2.circlepath"
							)
						}.confirmationDialog(
							"are.you.sure",
							isPresented: $showingRebootConfirm
						) {
							Button("reboot.node", role: .destructive) {
								if !bleManager.sendReboot(
									fromUser: connectedNode.user!,
									toUser: node.user!,
									adminIndex: connectedNode.myInfo!.adminIndex
								) {
									Logger.mesh.warning("Reboot Failed")
								}
							}
						}
					}
				}
			}
			.listStyle(.insetGrouped)
			.onAppear {
				if self.bleManager.context == nil {
					self.bleManager.context = context
				}
			}
		}
	}
}<|MERGE_RESOLUTION|>--- conflicted
+++ resolved
@@ -29,11 +29,6 @@
 	// The node information being displayed on the detail screen
 	@ObservedObject
 	var node: NodeInfoEntity
-<<<<<<< HEAD
-
-	var columnVisibility = NavigationSplitViewVisibility.all
-=======
->>>>>>> a14e78e9
 
 	var columnVisibility = NavigationSplitViewVisibility.all
 
