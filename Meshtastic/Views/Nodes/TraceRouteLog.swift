--- conflicted
+++ resolved
@@ -6,14 +6,9 @@
 //
 
 import SwiftUI
-<<<<<<< HEAD
-=======
 import CoreData
 import OSLog
-#if canImport(MapKit)
->>>>>>> 51c8e168
 import MapKit
-
 
 struct TraceRouteLog: View {
 	private var idiom: UIUserInterfaceIdiom { UIDevice.current.userInterfaceIdiom }
