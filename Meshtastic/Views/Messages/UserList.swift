//
//  UserList.swift
//  Meshtastic
//
//  Copyright(c) Garth Vander Houwen 8/29/23.
//

import SwiftUI
import CoreData
import OSLog
import TipKit

struct UserList: View {

	@Environment(\.managedObjectContext) var context
	@EnvironmentObject var bleManager: BLEManager
	@State private var searchText = ""
	@State private var viaLora = true
	@State private var viaMqtt = true
	@State private var isOnline = false
	@State private var isPkiEncrypted = false
	@State private var isFavorite = false
	@State private var isIgnored = false
	@State private var isEnvironment = false
	@State private var distanceFilter = false
	@State private var maxDistance: Double = 800000
	@State private var hopsAway: Double = -1.0
	@State private var roleFilter = false
	@State private var deviceRoles: Set<Int> = []
	@State private var editingFilters = false
	@State private var showingHelp = false
	@State private var showingTrustConfirm: Bool = false

	var boolFilters: [Bool] {[
		isFavorite,
		isOnline,
		isEnvironment,
		distanceFilter,
		roleFilter
	]}

	@FetchRequest(
		sortDescriptors: [NSSortDescriptor(key: "lastMessage", ascending: false),
						  NSSortDescriptor(key: "userNode.favorite", ascending: false),
						  NSSortDescriptor(key: "pkiEncrypted", ascending: false),
						  NSSortDescriptor(key: "userNode.lastHeard", ascending: false),
						  NSSortDescriptor(key: "longName", ascending: true)],
<<<<<<< HEAD
		predicate: NSPredicate(
		  format: "NOT (userNode.viaMqtt == YES AND userNode.hopsAway > 0)"
		), animation: .default
=======
		predicate: NSPredicate(format: "userNode.ignored == false && longName != ''"),
		animation: .default
>>>>>>> cd7093b6
	)
	var users: FetchedResults<UserEntity>

	@Binding var node: NodeInfoEntity?
	@Binding var userSelection: UserEntity?

	@State private var isPresentingDeleteUserMessagesConfirm: Bool = false

	var body: some View {
		let localeDateFormat = DateFormatter.dateFormat(fromTemplate: "yyMMdd", options: 0, locale: Locale.current)
		let dateFormatString = (localeDateFormat ?? "MM/dd/YY")
		VStack {
			List(selection: $userSelection) {
				ForEach(users) { (user: UserEntity) in
					let mostRecent = user.messageList.last
					let lastMessageTime = Date(timeIntervalSince1970: TimeInterval(Int64((mostRecent?.messageTimestamp ?? 0 ))))
					let lastMessageDay = Calendar.current.dateComponents([.day], from: lastMessageTime).day ?? 0
					let currentDay = Calendar.current.dateComponents([.day], from: Date()).day ?? 0
					if user.num != bleManager.connectedPeripheral?.num ?? 0 {
						NavigationLink(value: user) {
							ZStack {
								Image(systemName: "circle.fill")
									.opacity(user.unreadMessages > 0 ? 1 : 0)
									.font(.system(size: 10))
									.foregroundColor(.accentColor)
									.brightness(0.2)
							}

							CircleText(text: user.shortName ?? "?", color: Color(UIColor(hex: UInt32(user.num))))

							VStack(alignment: .leading) {
								HStack {
									if user.pkiEncrypted {
										if !user.keyMatch {
											/// Public Key on the User and the Public Key on the Last Message don't match
											Image(systemName: "key.slash")
												.foregroundColor(.red)
										} else {
											Image(systemName: "lock.fill")
												.foregroundColor(.green)
										}
									} else {
										Image(systemName: "lock.open.fill")
											.foregroundColor(.yellow)
									}
									Text(user.longName ?? "unknown".localized)
										.font(.headline)
										.allowsTightening(true)
									Spacer()
									if user.userNode?.favorite ?? false {
										Image(systemName: "star.fill")
											.foregroundColor(.yellow)
									}
									if user.messageList.count > 0 {
										if lastMessageDay == currentDay {
											Text(lastMessageTime, style: .time )
												.font(.footnote)
												.foregroundColor(.secondary)
										} else if lastMessageDay == (currentDay - 1) {
											Text("Yesterday")
												.font(.footnote)
												.foregroundColor(.secondary)
										} else if lastMessageDay < (currentDay - 1) && lastMessageDay > (currentDay - 5) {
											Text(lastMessageTime.formattedDate(format: dateFormatString))
												.font(.footnote)
												.foregroundColor(.secondary)
										} else if lastMessageDay < (currentDay - 1800) {
											Text(lastMessageTime.formattedDate(format: dateFormatString))
												.font(.footnote)
												.foregroundColor(.secondary)
										}
									}
								}

								if user.messageList.count > 0 {
									HStack(alignment: .top) {
										Text("\(mostRecent != nil ? mostRecent!.messagePayload! : " ")")
											.font(.footnote)
											.foregroundColor(.secondary)
									}
								}
							}
						}
						.frame(height: 62)
						.contextMenu {
							Button {

								if node != nil && !(user.userNode?.favorite ?? false) {
									let success = bleManager.setFavoriteNode(node: user.userNode!, connectedNodeNum: Int64(node!.num))
									if success {
										user.userNode?.favorite = !(user.userNode?.favorite ?? true)
										Logger.data.info("Favorited a node")
									}
								} else {
									let success = bleManager.removeFavoriteNode(node: user.userNode!, connectedNodeNum: Int64(node!.num))
									if success {
										user.userNode?.favorite = !(user.userNode?.favorite ?? true)
										Logger.data.info("Un Favorited a node")
									}
								}
								context.refresh(user, mergeChanges: true)
								do {
									try context.save()
								} catch {
									context.rollback()
									Logger.data.error("Save Node Favorite Error")
								}
							} label: {
								Label((user.userNode?.favorite ?? false)  ? "Un-Favorite" : "Favorite", systemImage: (user.userNode?.favorite ?? false) ? "star.slash.fill" : "star.fill")
							}
							Button {
								user.mute = !user.mute
								do {
									try context.save()
								} catch {
									context.rollback()
									Logger.data.error("Save User Mute Error")
								}
							} label: {
								Label(user.mute ? "Show Alerts" : "Hide Alerts", systemImage: user.mute ? "bell" : "bell.slash")
							}
							if user.messageList.count  > 0 {
								Button(role: .destructive) {
									isPresentingDeleteUserMessagesConfirm = true
									userSelection = user
								} label: {
									Label("Delete Messages", systemImage: "trash")
								}
							}
						}
						.confirmationDialog(
							"This conversation will be deleted.",
							isPresented: $isPresentingDeleteUserMessagesConfirm,
							titleVisibility: .visible
						) {
							Button(role: .destructive) {
								deleteUserMessages(user: userSelection!, context: context)
								context.refresh(node!.user!, mergeChanges: true)
							} label: {
								Text("delete")
							}
						}
					}
				}
			}
			.listStyle(.plain)
			.navigationTitle(String.localizedStringWithFormat("contacts %@".localized, String(users.count == 0 ? 0 : users.count)))
			.sheet(isPresented: $editingFilters) {
				NodeListFilter(filterTitle: "Contact Filters", viaLora: $viaLora, viaMqtt: $viaMqtt, isOnline: $isOnline, isPkiEncrypted: $isPkiEncrypted, isFavorite: $isFavorite, isIgnored: $isIgnored, isEnvironment: $isEnvironment, distanceFilter: $distanceFilter, maximumDistance: $maxDistance, hopsAway: $hopsAway, roleFilter: $roleFilter, deviceRoles: $deviceRoles)
			}
			.sheet(isPresented: $showingHelp) {
				DirectMessagesHelp()
			}
			.onChange(of: searchText) {
				Task {
					await searchUserList()
				}
			}
			.onChange(of: viaLora) {
				if !viaLora && !viaMqtt {
					viaMqtt = true
				}
				Task {
					await searchUserList()
				}
			}
			.onChange(of: viaMqtt) {
				if !viaLora && !viaMqtt {
					viaLora = true
				}
				Task {
					await searchUserList()
				}
			}
			.onChange(of: [deviceRoles]) {
				Task {
					await searchUserList()
				}
			}
			.onChange(of: hopsAway) {
				Task {
					await searchUserList()
				}
			}
			.onChange(of: [boolFilters]) {
				Task {
					await searchUserList()
				}
			}
			.onChange(of: maxDistance) {
				Task {
					await searchUserList()
				}
			}
			.onChange(of: isPkiEncrypted) {
				Task {
					await searchUserList()
				}
			}
			.onAppear {
				Task {
					await searchUserList()
				}
			}
			.safeAreaInset(edge: .bottom, alignment: .leading) {
				HStack {
					Button(action: {
						withAnimation {
							showingHelp = !showingHelp
						}
					}) {
						Image(systemName: !editingFilters ? "questionmark.circle" : "questionmark.circle.fill")
							.padding(.vertical, 5)
					}
					.tint(Color(UIColor.secondarySystemBackground))
					.foregroundColor(.accentColor)
					.buttonStyle(.borderedProminent)
					Spacer()
					Button(action: {
						withAnimation {
							editingFilters = !editingFilters
						}
					}) {
						Image(systemName: !editingFilters ? "line.3.horizontal.decrease.circle" : "line.3.horizontal.decrease.circle.fill")
							.padding(.vertical, 5)
					}
					.tint(Color(UIColor.secondarySystemBackground))
					.foregroundColor(.accentColor)
					.buttonStyle(.borderedProminent)
				}
				.controlSize(.regular)
				.padding(5)
			}
			.padding(.bottom, 5)
			.padding(.bottom, 5)
			.searchable(text: $searchText, placement: users.count > 10 ? .navigationBarDrawer(displayMode: .always) : .automatic, prompt: "Find a contact")
				.disableAutocorrection(true)
				.scrollDismissesKeyboard(.immediately)
		}
	}
	private func searchUserList() async {

		/// Case Insensitive Search Text Predicates
		let searchPredicates = ["userId", "numString", "hwModel", "hwDisplayName", "longName", "shortName"].map { property in
			return NSPredicate(format: "%K CONTAINS[c] %@", property, searchText)
		}
		/// Create a compound predicate using each text search preicate as an OR
		let textSearchPredicate = NSCompoundPredicate(type: .or, subpredicates: searchPredicates)
		/// Create an array of predicates to hold our AND predicates
		var predicates: [NSPredicate] = []
		/// Mqtt and lora
		if !(viaLora && viaMqtt) {
			if viaLora {
				let loraPredicate = NSPredicate(format: "userNode.viaMqtt == NO")
				predicates.append(loraPredicate)
			} else {
				let mqttPredicate = NSPredicate(format: "userNode.viaMqtt == YES AND userNode.hopsAway == 0")
				predicates.append(mqttPredicate)
			}
		} else {
<<<<<<< HEAD
			let mqttPredicate = NSPredicate(format: "NOT (userNode.viaMqtt == YES AND userNode.hopsAway > 0)")
			predicates.append(mqttPredicate)
=======
			/// Only show mqtt nodes that can be contacted (zero hops) on the default key
			// let bothPredicate = NSPredicate(format: "userNode.viaMqtt == YES AND userNode.hopsAway == 0 OR userNode.viaMqtt == NO")
			// predicates.append(bothPredicate)
>>>>>>> cd7093b6
		}
		/// Roles
		if roleFilter && deviceRoles.count > 0 {
			var rolesArray: [NSPredicate] = []
			for dr in deviceRoles {
				let deviceRolePredicate = NSPredicate(format: "role == %i", Int32(dr))
				rolesArray.append(deviceRolePredicate)
			}
			let compoundPredicate = NSCompoundPredicate(type: .or, subpredicates: rolesArray)
			predicates.append(compoundPredicate)
		}
		/// Hops Away
		if hopsAway == 0.0 {
			let hopsAwayPredicate = NSPredicate(format: "userNode.hopsAway == %i", Int32(hopsAway))
			predicates.append(hopsAwayPredicate)
		} else if hopsAway > -1.0 {
			let hopsAwayPredicate = NSPredicate(format: "userNode.hopsAway > 0 AND userNode.hopsAway <= %i", Int32(hopsAway))
			predicates.append(hopsAwayPredicate)
		}
		/// Online
		if isOnline {
			let isOnlinePredicate = NSPredicate(format: "userNode.lastHeard >= %@", Calendar.current.date(byAdding: .minute, value: -120, to: Date())! as NSDate)
			predicates.append(isOnlinePredicate)
		}
		/// Encrypted
		if isPkiEncrypted {
			let isPkiEncryptedPredicate = NSPredicate(format: "pkiEncrypted == YES")
			predicates.append(isPkiEncryptedPredicate)
		}
		/// Favorites
		if isFavorite {
			let isFavoritePredicate = NSPredicate(format: "userNode.favorite == YES")
			predicates.append(isFavoritePredicate)
		}
		/// Distance
		if distanceFilter {
			let pointOfInterest = LocationHelper.currentLocation

			if pointOfInterest.latitude != LocationHelper.DefaultLocation.latitude && pointOfInterest.longitude != LocationHelper.DefaultLocation.longitude {
				let d: Double = maxDistance * 1.1
				let r: Double = 6371009
				let meanLatitidue = pointOfInterest.latitude * .pi / 180
				let deltaLatitude = d / r * 180 / .pi
				let deltaLongitude = d / (r * cos(meanLatitidue)) * 180 / .pi
				let minLatitude: Double = pointOfInterest.latitude - deltaLatitude
				let maxLatitude: Double = pointOfInterest.latitude + deltaLatitude
				let minLongitude: Double = pointOfInterest.longitude - deltaLongitude
				let maxLongitude: Double = pointOfInterest.longitude + deltaLongitude
				let distancePredicate = NSPredicate(format: "(SUBQUERY(userNode.positions, $position, $position.latest == TRUE && (%lf <= ($position.longitudeI / 1e7)) AND (($position.longitudeI / 1e7) <= %lf) AND (%lf <= ($position.latitudeI / 1e7)) AND (($position.latitudeI / 1e7) <= %lf))).@count > 0", minLongitude, maxLongitude, minLatitude, maxLatitude)
				predicates.append(distancePredicate)
			}
		}

		if predicates.count > 0 || !searchText.isEmpty {
			if !searchText.isEmpty {
				let filterPredicates = NSCompoundPredicate(type: .and, subpredicates: predicates)
				users.nsPredicate = NSCompoundPredicate(type: .and, subpredicates: [textSearchPredicate, filterPredicates])
			} else {
				users.nsPredicate = NSCompoundPredicate(type: .and, subpredicates: predicates)
			}
		} else {
			users.nsPredicate = nil
		}
	}
}<|MERGE_RESOLUTION|>--- conflicted
+++ resolved
@@ -45,14 +45,9 @@
 						  NSSortDescriptor(key: "pkiEncrypted", ascending: false),
 						  NSSortDescriptor(key: "userNode.lastHeard", ascending: false),
 						  NSSortDescriptor(key: "longName", ascending: true)],
-<<<<<<< HEAD
 		predicate: NSPredicate(
-		  format: "NOT (userNode.viaMqtt == YES AND userNode.hopsAway > 0)"
+		  format: "userNode.ignored == false && longName != '' AND NOT (userNode.viaMqtt == YES AND userNode.hopsAway > 0)"
 		), animation: .default
-=======
-		predicate: NSPredicate(format: "userNode.ignored == false && longName != ''"),
-		animation: .default
->>>>>>> cd7093b6
 	)
 	var users: FetchedResults<UserEntity>
 
@@ -313,14 +308,8 @@
 				predicates.append(mqttPredicate)
 			}
 		} else {
-<<<<<<< HEAD
 			let mqttPredicate = NSPredicate(format: "NOT (userNode.viaMqtt == YES AND userNode.hopsAway > 0)")
 			predicates.append(mqttPredicate)
-=======
-			/// Only show mqtt nodes that can be contacted (zero hops) on the default key
-			// let bothPredicate = NSPredicate(format: "userNode.viaMqtt == YES AND userNode.hopsAway == 0 OR userNode.viaMqtt == NO")
-			// predicates.append(bothPredicate)
->>>>>>> cd7093b6
 		}
 		/// Roles
 		if roleFilter && deviceRoles.count > 0 {
