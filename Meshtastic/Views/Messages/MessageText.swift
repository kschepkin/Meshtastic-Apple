import MeshtasticProtobufs
import OSLog
import SwiftUI

struct MessageText: View {
	static let linkBlue = Color(red: 0.4627, green: 0.8392, blue: 1) /* #76d6ff */
	static let localeDateFormat = DateFormatter.dateFormat(
		fromTemplate: "yyMMddjmmssa",
		options: 0,
		locale: Locale.current
	)
	static let dateFormatString = (localeDateFormat ?? "MM/dd/YY j:mm:ss:a")

	@Environment(\.managedObjectContext) var context

	let message: MessageEntity
	let tapBackDestination: MessageDestination
	let isCurrentUser: Bool
	let onReply: () -> Void

	@State private var isShowingDeleteConfirmation = false

	var body: some View {
		let markdownText = LocalizedStringKey(message.messagePayloadMarkdown ?? (message.messagePayload ?? "EMPTY MESSAGE"))
		return Text(markdownText)
			.tint(Self.linkBlue)
			.padding(.vertical, 10)
			.padding(.horizontal, 8)
			.foregroundColor(.white)
			.background(isCurrentUser ? .accentColor : Color(.gray))
			.cornerRadius(15)
			.overlay {
<<<<<<< HEAD
				if message.pkiEncrypted && message.ackError <= 0 && (message.realACK || message.ackError == nil) {
=======
				/// Show the lock if the message is pki encrypted and has a real ack if sent by the current user, or is pki encrypted for incoming messages
				if message.pkiEncrypted && message.realACK || !isCurrentUser && message.pkiEncrypted {
>>>>>>> 2a9ae23b
					VStack(alignment: .trailing) {
						Spacer()
						HStack {
							Spacer()
							Image(systemName: "lock.circle.fill")
								.symbolRenderingMode(.palette)
								.foregroundStyle(.white, .green)
								.font(.system(size: 20))
								.offset(x: 8, y: 8)
						}
					}
				}
				let isDetectionSensorMessage = message.portNum == Int32(PortNum.detectionSensorApp.rawValue)
				if tapBackDestination.overlaySensorMessage {
					VStack {
						if #available(iOS 17.0, macOS 14.0, *) {
							isDetectionSensorMessage ? Image(systemName: "sensor.fill")
								.padding()
								.frame(maxWidth: .infinity, maxHeight: .infinity, alignment: .topTrailing)
								.foregroundStyle(Color.orange)
								.symbolRenderingMode(.multicolor)
								.symbolEffect(.variableColor.reversing.cumulative, options: .repeat(20).speed(3))
								.offset(x: 20, y: -20)
							: nil
						} else {
							isDetectionSensorMessage ? Image(systemName: "sensor.fill")
								.padding()
								.frame(maxWidth: .infinity, maxHeight: .infinity, alignment: .topTrailing)
								.foregroundStyle(Color.orange)
								.offset(x: 20, y: -20)
							: nil
						}
					}
				} else {
					EmptyView()
				}
			}
			.contextMenu {
				MessageContextMenuItems(
					message: message,
					tapBackDestination: tapBackDestination,
					isCurrentUser: isCurrentUser,
					isShowingDeleteConfirmation: $isShowingDeleteConfirmation,
					onReply: onReply
				)
			}
			.confirmationDialog(
				"Are you sure you want to delete this message?",
				isPresented: $isShowingDeleteConfirmation,
				titleVisibility: .visible
			) {
				Button("Delete Message", role: .destructive) {
					context.delete(message)
					do {
						try context.save()
					} catch {
						Logger.data.error("Failed to delete message \(message.messageId): \(error.localizedDescription)")
					}
				}
				Button("Cancel", role: .cancel) {}
			}
	}
}

private extension MessageDestination {
	var overlaySensorMessage: Bool {
		switch self {
		case .user: return false
		case .channel: return true
		}
	}
}<|MERGE_RESOLUTION|>--- conflicted
+++ resolved
@@ -30,12 +30,8 @@
 			.background(isCurrentUser ? .accentColor : Color(.gray))
 			.cornerRadius(15)
 			.overlay {
-<<<<<<< HEAD
-				if message.pkiEncrypted && message.ackError <= 0 && (message.realACK || message.ackError == nil) {
-=======
 				/// Show the lock if the message is pki encrypted and has a real ack if sent by the current user, or is pki encrypted for incoming messages
 				if message.pkiEncrypted && message.realACK || !isCurrentUser && message.pkiEncrypted {
->>>>>>> 2a9ae23b
 					VStack(alignment: .trailing) {
 						Spacer()
 						HStack {
