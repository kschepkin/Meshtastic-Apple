import SwiftUI
import OSLog

struct TextMessageField: View {
	static let maxbytes = 200
	@EnvironmentObject var bleManager: BLEManager

	let destination: MessageDestination
	@Binding var replyMessageId: Int64
	@FocusState.Binding var isFocused: Bool
	let onSubmit: () -> Void

	@State private var typingMessage: String = ""
	@State private var totalBytes = 0
	@State private var sendPositionWithMessage = false

	var body: some View {
		#if targetEnvironment(macCatalyst)
		HStack {
			if destination.showAlertButton {
				Spacer()
				AlertButton { typingMessage += "🔔 Alert Bell! \u{7}" }
			}
			Spacer()
			RequestPositionButton(action: requestPosition)
			TextMessageSize(maxbytes: Self.maxbytes, totalBytes: totalBytes).padding(.trailing)
		}
		#endif

		HStack(alignment: .top) {
<<<<<<< HEAD
				if replyMessageId != 0 {
					
					HStack {
						Button {
							withAnimation(.easeInOut(duration: 0.2)) {
								replyMessageId = 0
							}
							isFocused = false
						} label : {
							Image(systemName: "x.circle.fill")
=======
			ZStack {
				TextField("Message", text: $typingMessage, axis: .vertical)
					.onChange(of: typingMessage) { _, value in
						totalBytes = value.utf8.count
						// Only mess with the value if it is too big
						while totalBytes > Self.maxbytes {
							typingMessage = String(typingMessage.dropLast())
							totalBytes = typingMessage.utf8.count
>>>>>>> b1385471
						}
						Text("Replying to a message")

					}
			}
				ZStack {
					TextField("message", text: $typingMessage, axis: .vertical)
						.onChange(of: typingMessage) { _, value in
							totalBytes = value.utf8.count
							// Only mess with the value if it is too big
							while totalBytes > Self.maxbytes {
								typingMessage = String(typingMessage.dropLast())
								totalBytes = typingMessage.utf8.count
							}
						}
						.keyboardType(.default)
						.toolbar {
							ToolbarItemGroup(placement: .keyboard) {
								Button("Dismiss") {
									isFocused = false
								}
								.font(.subheadline)
								
								if destination.showAlertButton {
									Spacer()
									AlertButton { typingMessage += "🔔 Alert Bell Character! \u{7}" }
								}
								
								Spacer()
								RequestPositionButton(action: requestPosition)
								TextMessageSize(maxbytes: Self.maxbytes, totalBytes: totalBytes)
							}
						}
						.padding(.horizontal, 8)
						.focused($isFocused)
						.multilineTextAlignment(.leading)
						.frame(minHeight: 50)
						.keyboardShortcut(.defaultAction)
						.onSubmit {
#if targetEnvironment(macCatalyst)
							sendMessage()
#endif
						}
					
					Text(typingMessage)
						.opacity(0)
						.padding(.all, 0)
				}
				.overlay(RoundedRectangle(cornerRadius: 20).stroke(.tertiary, lineWidth: 1))
				.padding(.bottom, 15)
				
				Button(action: sendMessage) {
					Image(systemName: "arrow.up.circle.fill")
						.font(.largeTitle)
						.foregroundColor(.accentColor)
				}
			}
			.padding(.all, 15)
		
	}

	private func requestPosition() {
		let userLongName = bleManager.connectedPeripheral != nil ? bleManager.connectedPeripheral.longName : "Unknown"
		sendPositionWithMessage = true
		typingMessage =  "📍 " + userLongName + " \(destination.positionShareMessage)."
	}

	private func sendMessage() {
		let messageSent = bleManager.sendMessage(
			message: typingMessage,
			toUserNum: destination.userNum,
			channel: destination.channelNum,
			isEmoji: false,
			replyID: replyMessageId
		)
		if messageSent {
			typingMessage = ""
			isFocused = false
			replyMessageId = 0
			onSubmit()
			if sendPositionWithMessage {
				let positionSent = bleManager.sendPosition(
					channel: destination.channelNum,
					destNum: destination.positionDestNum,
					wantResponse: destination.wantPositionResponse
				)
				if positionSent {
					Logger.mesh.info("Location Sent")
				}
			}
		}
	}
}

private extension MessageDestination {
	var positionShareMessage: String {
		switch self {
		case .user: return "has shared their position and requested a response with your position"
		case .channel: return "has shared their position with you"
		}
	}

	var positionDestNum: Int64 {
		switch self {
		case let .user(user): return user.num
		case .channel: return Int64(Constants.maximumNodeNum)
		}
	}

	var showAlertButton: Bool {
		switch self {
		case .user: return true
		case .channel: return true
		}
	}

	var wantPositionResponse: Bool {
		switch self {
		case .user: return true
		case .channel: return false
		}
	}
}<|MERGE_RESOLUTION|>--- conflicted
+++ resolved
@@ -28,7 +28,6 @@
 		#endif
 
 		HStack(alignment: .top) {
-<<<<<<< HEAD
 				if replyMessageId != 0 {
 					
 					HStack {
@@ -39,16 +38,21 @@
 							isFocused = false
 						} label : {
 							Image(systemName: "x.circle.fill")
-=======
-			ZStack {
-				TextField("Message", text: $typingMessage, axis: .vertical)
-					.onChange(of: typingMessage) { _, value in
-						totalBytes = value.utf8.count
-						// Only mess with the value if it is too big
-						while totalBytes > Self.maxbytes {
-							typingMessage = String(typingMessage.dropLast())
-							totalBytes = typingMessage.utf8.count
->>>>>>> b1385471
+						}
+						Text("Replying to a message")
+
+					}
+			}
+				ZStack {
+					TextField("message", text: $typingMessage, axis: .vertical)
+						.onChange(of: typingMessage) { _, value in
+							totalBytes = value.utf8.count
+							// Only mess with the value if it is too big
+							while totalBytes > Self.maxbytes {
+								typingMessage = String(typingMessage.dropLast())
+								totalBytes = typingMessage.utf8.count
+							}
+						}
 						}
 						Text("Replying to a message")
 
