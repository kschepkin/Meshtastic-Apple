--- conflicted
+++ resolved
@@ -51,10 +51,7 @@
 													messageToHighlight = messageNum
 												}
 												scrollView.scrollTo(messageNum, anchor: .center)
-<<<<<<< HEAD
-
-=======
->>>>>>> 980debd8
+
 												// Reset highlight after delay
 												Task {
 													try? await Task.sleep(nanoseconds: 1_000_000_000) // 1 second
