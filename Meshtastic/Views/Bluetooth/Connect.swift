//
//  Connect.swift
//  Meshtastic Apple
//
//  Copyright(c) Garth Vander Houwen 8/18/21.
//

import SwiftUI
import MapKit
import CoreData
import CoreLocation
import CoreBluetooth
import OSLog
#if canImport(TipKit)
import TipKit
#endif
#if canImport(ActivityKit)
import ActivityKit
#endif

struct Connect: View {

	@Environment(\.managedObjectContext) var context
	@EnvironmentObject var bleManager: BLEManager
	@State var node: NodeInfoEntity?
	@State var isUnsetRegion = false
	@State var invalidFirmwareVersion = false
	@State var liveActivityStarted = false
	@State var selectedPeripherialId = ""

	init () {
		let notificationCenter = UNUserNotificationCenter.current()
		notificationCenter.getNotificationSettings(completionHandler: { (settings) in
		   if settings.authorizationStatus == .notDetermined {
			   UNUserNotificationCenter.current().requestAuthorization(options: [.alert, .badge, .sound]) { success, error in
				   if success {
					   Logger.services.info("Notifications are all set!")
				   } else if let error = error {
					   Logger.services.error("\(error.localizedDescription)")
				   }
			   }
		   }
		})
	}
	var body: some View {
		NavigationStack {
			VStack {
				List {
					if bleManager.isSwitchedOn {
						Section(header: Text("connected.radio").font(.title)) {
							if let connectedPeripheral = bleManager.connectedPeripheral, connectedPeripheral.peripheral.state == .connected {
								if #available(iOS 17.0, macOS 14.0, *) {
									TipView(BluetoothConnectionTip(), arrowEdge: .bottom)
								}
								HStack {
									VStack(alignment: .center) {
										CircleText(text: node?.user?.shortName ?? "?", color: Color(UIColor(hex: UInt32(node?.num ?? 0))), circleSize: 90)
									}
									.padding(.trailing)
									VStack(alignment: .leading) {
										if node != nil {
											Text(connectedPeripheral.longName).font(.title2)
										}
										Text("ble.name").font(.callout)+Text(": \(bleManager.connectedPeripheral?.peripheral.name ?? "unknown".localized)")
											.font(.callout).foregroundColor(Color.gray)
										if node != nil {
											Text("firmware.version").font(.callout)+Text(": \(node?.metadata?.firmwareVersion ?? "unknown".localized)")
												.font(.callout).foregroundColor(Color.gray)
										}
										if bleManager.isSubscribed {
											Text("subscribed").font(.callout)
												.foregroundColor(.green)
										} else {

											HStack {
												if #available(iOS 17.0, macOS 14.0, *) {
													Image(systemName: "square.stack.3d.down.forward")
														.symbolRenderingMode(.multicolor)
														.symbolEffect(.variableColor.reversing.cumulative, options: .repeat(20).speed(3))
														.foregroundColor(.orange)
												}
												Text("communicating").font(.callout)
													.foregroundColor(.orange)
											}
										}
									}
								}
								.font(.caption)
								.foregroundColor(Color.gray)
								.padding([.top, .bottom])
								.swipeActions {
									Button(role: .destructive) {
										if let connectedPeripheral = bleManager.connectedPeripheral,
										   connectedPeripheral.peripheral.state == .connected {
											bleManager.disconnectPeripheral(reconnect: false)
										}
									} label: {
										Label("disconnect", systemImage: "antenna.radiowaves.left.and.right.slash")
									}
								}
								.contextMenu {

									if node != nil {
										#if !targetEnvironment(macCatalyst)
										Button {
											if !liveActivityStarted {
											#if canImport(ActivityKit)
												Logger.services.info("Start live activity.")
												startNodeActivity()
											#endif
											} else {
												#if canImport(ActivityKit)
												Logger.services.info("Stop live activity.")
												endActivity()
											#endif
											}
										} label: {
											Label("mesh.live.activity", systemImage: liveActivityStarted ? "stop" : "play")
										}
										#endif
										Text("Num: \(String(node!.num))")
										Text("Short Name: \(node?.user?.shortName ?? "?")")
										Text("Long Name: \(node?.user?.longName ?? "unknown".localized)")
										Text("BLE RSSI: \(connectedPeripheral.rssi)")

										Button {
											if !bleManager.sendShutdown(fromUser: node!.user!, toUser: node!.user!, adminIndex: node!.myInfo!.adminIndex) {
												Logger.mesh.error("Shutdown Failed")
											}

										} label: {
											Label("Power Off", systemImage: "power")
										}
									}
								}
								if isUnsetRegion {
									HStack {
										NavigationLink {
											LoRaConfig(node: node)
										} label: {
											Label("set.region", systemImage: "globe.americas.fill")
												.foregroundColor(.red)
												.font(.title)
										}
									}
								}
							} else {

								if bleManager.isConnecting {
									HStack {
										Image(systemName: "antenna.radiowaves.left.and.right")
											.resizable()
											.symbolRenderingMode(.hierarchical)
											.foregroundColor(.orange)
											.frame(width: 60, height: 60)
											.padding(.trailing)
										if bleManager.timeoutTimerCount == 0 {
											Text("connecting")
												.font(.title2)
												.foregroundColor(.orange)
										} else {
											VStack {

												Text("Connection Attempt \(bleManager.timeoutTimerCount) of 10")
													.font(.callout)
													.foregroundColor(.orange)
											}
										}
									}
									.padding()
									.swipeActions {
										Button(role: .destructive) {
											bleManager.cancelPeripheralConnection()
										} label: {
											Label("disconnect", systemImage: "antenna.radiowaves.left.and.right.slash")
										}
									}

								} else {

									if bleManager.lastConnectionError.count > 0 {
										Text(bleManager.lastConnectionError).font(.callout).foregroundColor(.red)
									}
									HStack {
										Image(systemName: "antenna.radiowaves.left.and.right.slash")
											.resizable()
											.symbolRenderingMode(.hierarchical)
											.foregroundColor(.red)
											.frame(width: 60, height: 60)
											.padding(.trailing)
										Text("not.connected").font(.title3)
									}
									.padding()
								}
							}
						}
						.textCase(nil)

						if !self.bleManager.isConnected {
							Section(header: Text("available.radios").font(.title)) {
								ForEach(bleManager.peripherals.filter({ $0.peripheral.state == CBPeripheralState.disconnected }).sorted(by: { $0.name < $1.name })) { peripheral in
									HStack {
										if UserDefaults.preferredPeripheralId == peripheral.peripheral.identifier.uuidString {
											Image(systemName: "star.fill")
												.imageScale(.large).foregroundColor(.yellow)
												.padding(.trailing)
										} else {
											Image(systemName: "circle.fill")
												.imageScale(.large).foregroundColor(.gray)
												.padding(.trailing)
										}
										Button(action: {
											if UserDefaults.preferredPeripheralId.count > 0 && peripheral.peripheral.identifier.uuidString != UserDefaults.preferredPeripheralId {
												if let connectedPeripheral = bleManager.connectedPeripheral, connectedPeripheral.peripheral.state == CBPeripheralState.connected {
													bleManager.disconnectPeripheral()
												}
												let container = NSPersistentContainer(name: "Meshtastic")
												guard let url = FileManager.default.urls(for: .documentDirectory, in: .userDomainMask).first else {
													Logger.data.error("nil File path for back")
													return
												}
												do {
													try container.copyPersistentStores(to: url.appendingPathComponent("backup").appendingPathComponent("\(UserDefaults.preferredPeripheralNum)"), overwriting: true)
													clearCoreDataDatabase(context: context, includeRoutes: true)
													Logger.data.notice("🗂️ Made a core data backup to backup/\(UserDefaults.preferredPeripheralNum)")

												} catch {
													Logger.data.error("🗂️ Core data backup copy error: \(error, privacy: .public)")
												}
											}
											UserDefaults.preferredPeripheralId = selectedPeripherialId
											self.bleManager.connectTo(peripheral: peripheral.peripheral)
										}) {
											Text(peripheral.name).font(.callout)
										}
										Spacer()
										VStack {
											SignalStrengthIndicator(signalStrength: peripheral.getSignalStrength())
										}
									}.padding([.bottom, .top])
								}
							}
						}

					} else {
						Text("bluetooth.off")
							.foregroundColor(.red)
							.font(.title)
					}
				}

				HStack(alignment: .center) {
					Spacer()
					#if targetEnvironment(macCatalyst)
					if let connectedPeripheral = bleManager.connectedPeripheral {
						Button(role: .destructive, action: {
							if connectedPeripheral.peripheral.state == CBPeripheralState.connected {
								bleManager.disconnectPeripheral(reconnect: false)
							}
						}) {
							Label("disconnect", systemImage: "antenna.radiowaves.left.and.right.slash")
						}
						.buttonStyle(.bordered)
						.buttonBorderShape(.capsule)
						.controlSize(.large)
						.padding()
					}
					if bleManager.isConnecting {
						Button(role: .destructive, action: {
							bleManager.cancelPeripheralConnection()

						}) {
							Label("disconnect", systemImage: "antenna.radiowaves.left.and.right.slash")
						}
						.buttonStyle(.bordered)
						.buttonBorderShape(.capsule)
						.controlSize(.large)
						.padding()
					}
					#endif
					Spacer()
				}
				.padding(.bottom, 10)
			}
			.navigationTitle("bluetooth")
			.navigationBarItems(
				leading: MeshtasticLogo(),
				trailing: ZStack {
					ConnectedDevice(
						bluetoothOn: bleManager.isSwitchedOn,
						deviceConnected: bleManager.connectedPeripheral != nil,
						name: bleManager.connectedPeripheral?.shortName ?? "?",
						mqttProxyConnected: bleManager.mqttProxyConnected,
						mqttTopic: bleManager.mqttManager.topic
					)
				}
			)
		}
		.sheet(isPresented: $invalidFirmwareVersion, onDismiss: didDismissSheet) {
			InvalidVersion(minimumVersion: self.bleManager.minimumVersion, version: self.bleManager.connectedVersion)
				.presentationDetents([.large])
				.presentationDragIndicator(.automatic)
		}
		.onChange(of: (self.bleManager.invalidVersion)) { _ in
			invalidFirmwareVersion = self.bleManager.invalidVersion
		}
		.onChange(of: (self.bleManager.isSubscribed)) { sub in

			if UserDefaults.preferredPeripheralId.count > 0 && sub {

				let fetchNodeInfoRequest = NodeInfoEntity.fetchRequest()
				fetchNodeInfoRequest.predicate = NSPredicate(format: "num == %lld", Int64(bleManager.connectedPeripheral?.num ?? -1))

				do {
<<<<<<< HEAD
					let fetchedNode = try context.fetch(fetchNodeInfoRequest)
					// Found a node, check it for a region
					if !fetchedNode.isEmpty {
						node = fetchedNode[0]
						if node!.loRaConfig != nil && node!.loRaConfig?.regionCode ?? 0 == RegionCodes.unset.rawValue {
							isUnsetRegion = true
						} else {
							isUnsetRegion = false
						}
=======
					node = try context.fetch(fetchNodeInfoRequest).first
					if let loRaConfig = node?.loRaConfig, loRaConfig.regionCode == RegionCodes.unset.rawValue {
						isUnsetRegion = true
					} else {
						isUnsetRegion = false
>>>>>>> b9061b9f
					}
				} catch {
					Logger.data.error("💥 Error fetching node info: \(error.localizedDescription)")
				}
			}
		}
		.onAppear(perform: {
			if self.bleManager.context == nil {
				self.bleManager.context = context
			}
		})
	}
	#if canImport(ActivityKit)
	func startNodeActivity() {
		liveActivityStarted = true
		let timerSeconds = 60
		let deviceMetrics = node?.telemetries?.filtered(using: NSPredicate(format: "metricsType == 0"))
		let mostRecent = deviceMetrics?.lastObject as? TelemetryEntity

		let activityAttributes = MeshActivityAttributes(nodeNum: Int(node?.num ?? 0), name: node?.user?.longName ?? "unknown")

		let future = Date(timeIntervalSinceNow: Double(timerSeconds))

		let initialContentState = MeshActivityAttributes.ContentState(timerRange: Date.now...future, connected: true, channelUtilization: mostRecent?.channelUtilization ?? 0.0, airtime: mostRecent?.airUtilTx ?? 0.0, batteryLevel: UInt32(mostRecent?.batteryLevel ?? 0), nodes: 17, nodesOnline: 9)

		let activityContent = ActivityContent(state: initialContentState, staleDate: Calendar.current.date(byAdding: .minute, value: 2, to: Date())!)

		do {
			let myActivity = try Activity<MeshActivityAttributes>.request(attributes: activityAttributes, content: activityContent,
																		  pushType: nil)
			Logger.services.info("Requested MyActivity live activity. ID: \(myActivity.id)")
		} catch {
			Logger.services.error("Error requesting live activity: \(error.localizedDescription)")
		}
	}

	func endActivity() {
		liveActivityStarted = false
		Task {
			for activity in Activity<MeshActivityAttributes>.activities where activity.attributes.nodeNum == node?.num ?? 0 {
				await activity.end(nil, dismissalPolicy: .immediate)
			}
		}
	}
	#endif

	func didDismissSheet() {
		bleManager.disconnectPeripheral(reconnect: false)
	}
}<|MERGE_RESOLUTION|>--- conflicted
+++ resolved
@@ -312,23 +312,11 @@
 				fetchNodeInfoRequest.predicate = NSPredicate(format: "num == %lld", Int64(bleManager.connectedPeripheral?.num ?? -1))
 
 				do {
-<<<<<<< HEAD
-					let fetchedNode = try context.fetch(fetchNodeInfoRequest)
-					// Found a node, check it for a region
-					if !fetchedNode.isEmpty {
-						node = fetchedNode[0]
-						if node!.loRaConfig != nil && node!.loRaConfig?.regionCode ?? 0 == RegionCodes.unset.rawValue {
-							isUnsetRegion = true
-						} else {
-							isUnsetRegion = false
-						}
-=======
 					node = try context.fetch(fetchNodeInfoRequest).first
 					if let loRaConfig = node?.loRaConfig, loRaConfig.regionCode == RegionCodes.unset.rawValue {
 						isUnsetRegion = true
 					} else {
 						isUnsetRegion = false
->>>>>>> b9061b9f
 					}
 				} catch {
 					Logger.data.error("💥 Error fetching node info: \(error.localizedDescription)")
