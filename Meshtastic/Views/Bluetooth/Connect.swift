--- conflicted
+++ resolved
@@ -22,12 +22,9 @@
 	@State var node: NodeInfoEntity? = nil
 	@State var isUnsetRegion = false
 	@State var invalidFirmwareVersion = false
-<<<<<<< HEAD
 	@State var liveActivityStarted = false
-=======
 	@State var presentingSwitchPreferredPeripheral = false
 	@State var selectedPeripherialId = ""
->>>>>>> a64677d8
 	
 	var body: some View {
 		
@@ -35,15 +32,10 @@
 			VStack {
 				List {
 					if bleManager.isSwitchedOn {
-<<<<<<< HEAD
-						
-=======
->>>>>>> a64677d8
 						Section(header: Text("connected.radio").font(.title)) {
 							if bleManager.connectedPeripheral != nil && bleManager.connectedPeripheral.peripheral.state == .connected {
 								HStack {
 									Image(systemName: "antenna.radiowaves.left.and.right")
-<<<<<<< HEAD
 										.symbolRenderingMode(.hierarchical)
 										.imageScale(.large).foregroundColor(.green)
 										.padding(.trailing)
@@ -92,7 +84,6 @@
 													}
 												}
 											}
-=======
 										.resizable()
 										.symbolRenderingMode(.hierarchical)
 										.foregroundColor(.green)
@@ -115,7 +106,6 @@
 											Text("communicating").font(.callout)
 												.foregroundColor(.orange)
 										}
->>>>>>> a64677d8
 									}
 								}
 								.font(.caption).foregroundColor(Color.gray)
@@ -125,10 +115,6 @@
 									Button(role: .destructive) {
 										if bleManager.connectedPeripheral != nil && bleManager.connectedPeripheral.peripheral.state == CBPeripheralState.connected {
 											bleManager.disconnectPeripheral(reconnect: false)
-<<<<<<< HEAD
-											isPreferredRadio = false
-=======
->>>>>>> a64677d8
 										}
 									} label: {
 										Label("disconnect", systemImage: "antenna.radiowaves.left.and.right.slash")
@@ -138,7 +124,6 @@
 									
 									if node != nil {
 										
-<<<<<<< HEAD
 										if #available(iOS 16.2, *) {
 											Button {
 												if !liveActivityStarted {
@@ -156,18 +141,12 @@
 												Label("Mesh Live Activity", systemImage: liveActivityStarted ? "stop" : "play")
 											}
 										}
-=======
->>>>>>> a64677d8
 										Text("Num: \(String(node!.num))")
 										Text("Short Name: \(node?.user?.shortName ?? "????")")
 										Text("Long Name: \(node?.user?.longName ?? NSLocalizedString("unknown", comment: "Unknown"))")
 										Text("Max Channels: \(String(node?.myInfo?.maxChannels ?? 0))")
 										Text("Bitrate: \(String(format: "%.2f", node?.myInfo?.bitrate ?? 0.00))")
 										Text("BLE RSSI: \(bleManager.connectedPeripheral.rssi)")
-<<<<<<< HEAD
-=======
-										
->>>>>>> a64677d8
 									}
 								}
 								if isUnsetRegion {
@@ -230,26 +209,11 @@
 											.imageScale(.large).foregroundColor(.gray)
 											.padding(.trailing)
 										Button(action: {
-<<<<<<< HEAD
-											self.bleManager.stopScanning()
-											if bleManager.connectedPeripheral != nil && bleManager.connectedPeripheral.peripheral.state == CBPeripheralState.connected {
-												
-												self.bleManager.disconnectPeripheral()
-											}
-											self.bleManager.connectTo(peripheral: peripheral.peripheral)
-											if userSettings.preferredPeripheralId == peripheral.peripheral.identifier.uuidString {
-												
-												isPreferredRadio = true
-											} else {
-												
-												isPreferredRadio = false
-=======
 											if userSettings.preferredPeripheralId.count > 0 && peripheral.peripheral.identifier.uuidString != userSettings.preferredPeripheralId {
 												presentingSwitchPreferredPeripheral = true
 												selectedPeripherialId = peripheral.peripheral.identifier.uuidString
 											} else {
 												self.bleManager.connectTo(peripheral: peripheral.peripheral)
->>>>>>> a64677d8
 											}
 										}) {
 											Text(peripheral.name).font(.title3)
@@ -269,8 +233,6 @@
 							.font(.title)
 					}
 				}
-<<<<<<< HEAD
-=======
 				.confirmationDialog("Connecting to a new radio will clear all local app data on the phone.", isPresented: $presentingSwitchPreferredPeripheral, titleVisibility: .visible) {
 					
 					Button("Connect to new radio?", role: .destructive) {
@@ -288,16 +250,12 @@
 						selectedPeripherialId = ""
 					}
 				}
->>>>>>> a64677d8
 				
 				HStack(alignment: .center) {
 					Spacer()
 					
 					#if targetEnvironment(macCatalyst)
-<<<<<<< HEAD
-					
-=======
->>>>>>> a64677d8
+
 					if bleManager.connectedPeripheral != nil {
 						
 						Button(role: .destructive, action: {
