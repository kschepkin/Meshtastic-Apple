//
//  MeshPackets.swift
//  Meshtastic Apple
//
//  Created by Garth Vander Houwen on 5/27/22.
//

import Foundation
import CoreData
import SwiftUI

func localConfig (config: Config, meshlogging: Bool, context:NSManagedObjectContext, nodeNum: Int64, nodeLongName: String) {
	
	// We don't care about any of the Power settings, config is available for everyting else
	if config.payloadVariant == Config.OneOf_PayloadVariant.bluetooth(config.bluetooth) {
		
		if meshlogging { MeshLogger.log("🖥️ Bluetooth config received: \(String(nodeNum))") }
		
		let fetchNodeInfoRequest: NSFetchRequest<NSFetchRequestResult> = NSFetchRequest.init(entityName: "NodeInfoEntity")
		fetchNodeInfoRequest.predicate = NSPredicate(format: "num == %lld", Int64(nodeNum))
		
		do {

			let fetchedNode = try context.fetch(fetchNodeInfoRequest) as! [NodeInfoEntity]
			
			// Found a node, save Device Config
			if !fetchedNode.isEmpty {
				
				if fetchedNode[0].bluetoothConfig == nil {
					
					let newBluetoothConfig = BluetoothConfigEntity(context: context)
					
					newBluetoothConfig.enabled = config.bluetooth.enabled
					newBluetoothConfig.mode = Int32(config.bluetooth.mode.rawValue)
					newBluetoothConfig.fixedPin = Int32(config.bluetooth.fixedPin)

					fetchedNode[0].bluetoothConfig = newBluetoothConfig
					
				} else {
					
					fetchedNode[0].bluetoothConfig?.enabled = config.bluetooth.enabled
					fetchedNode[0].bluetoothConfig?.mode = Int32(config.bluetooth.mode.rawValue)
					fetchedNode[0].bluetoothConfig?.fixedPin = Int32(config.bluetooth.fixedPin)
				}
				
				do {

					try context.save()
					if meshlogging { MeshLogger.log("💾 Updated Bluetooth Config for node number: \(String(nodeNum))") }

				} catch {

					context.rollback()

					let nsError = error as NSError
					print("💥 Error Updating Core Data BluetoothConfigEntity: \(nsError)")
				}
				
			} else {
				
				print("💥 No Nodes found in local database matching node number \(nodeNum) unable to save Bluetooth Config")
			}
			
		} catch {
			
			let nsError = error as NSError
			print("💥 Fetching node for core data BluetoothConfigEntity failed: \(nsError)")
		}
	}
	
	if config.payloadVariant == Config.OneOf_PayloadVariant.device(config.device) {
		
		if meshlogging { MeshLogger.log("📟 Device config received: \(String(nodeNum))") }
		
		let fetchNodeInfoRequest: NSFetchRequest<NSFetchRequestResult> = NSFetchRequest.init(entityName: "NodeInfoEntity")
		fetchNodeInfoRequest.predicate = NSPredicate(format: "num == %lld", Int64(nodeNum))
		
		do {

			let fetchedNode = try context.fetch(fetchNodeInfoRequest) as! [NodeInfoEntity]
			
			// Found a node, save Device Config
			if !fetchedNode.isEmpty {
				
				if fetchedNode[0].deviceConfig == nil {
					
					let newDeviceConfig = DeviceConfigEntity(context: context)
					
					newDeviceConfig.role = Int32(config.device.role.rawValue)
					newDeviceConfig.serialEnabled = config.device.serialEnabled
					newDeviceConfig.debugLogEnabled = config.device.debugLogEnabled
					
					fetchedNode[0].deviceConfig = newDeviceConfig
					
				} else {
					
					fetchedNode[0].deviceConfig?.role = Int32(config.device.role.rawValue)
					fetchedNode[0].deviceConfig?.serialEnabled = config.device.serialEnabled
					fetchedNode[0].deviceConfig?.debugLogEnabled = config.device.debugLogEnabled
				}
				
				do {

					try context.save()
					if meshlogging { MeshLogger.log("💾 Updated Device Config for node number: \(String(nodeNum))") }

				} catch {

					context.rollback()

					let nsError = error as NSError
					print("💥 Error Updating Core Data DeviceConfigEntity: \(nsError)")
				}
			}
			
		} catch {
			
		}
	}
	
	if config.payloadVariant == Config.OneOf_PayloadVariant.display(config.display) {
		
		if meshlogging { MeshLogger.log("🖥️ Display config received: \(String(nodeNum))") }
		
		let fetchNodeInfoRequest: NSFetchRequest<NSFetchRequestResult> = NSFetchRequest.init(entityName: "NodeInfoEntity")
		fetchNodeInfoRequest.predicate = NSPredicate(format: "num == %lld", Int64(nodeNum))
		
		do {

			let fetchedNode = try context.fetch(fetchNodeInfoRequest) as! [NodeInfoEntity]
			
			// Found a node, save Device Config
			if !fetchedNode.isEmpty {
				
				if fetchedNode[0].displayConfig == nil {
					
					let newDisplayConfig = DisplayConfigEntity(context: context)

					newDisplayConfig.gpsFormat = Int32(config.display.gpsFormat.rawValue)
					newDisplayConfig.screenOnSeconds = Int32(config.display.screenOnSecs)
					newDisplayConfig.screenCarouselInterval = Int32(config.display.autoScreenCarouselSecs)
					newDisplayConfig.compassNorthTop = config.display.compassNorthTop

					fetchedNode[0].displayConfig = newDisplayConfig
					
				} else {

					fetchedNode[0].displayConfig?.gpsFormat = Int32(config.display.gpsFormat.rawValue)
					fetchedNode[0].displayConfig?.screenOnSeconds = Int32(config.display.screenOnSecs)
					fetchedNode[0].displayConfig?.screenCarouselInterval = Int32(config.display.autoScreenCarouselSecs)
					fetchedNode[0].displayConfig?.compassNorthTop = config.display.compassNorthTop
				}
				
				do {

					try context.save()
					if meshlogging { MeshLogger.log("💾 Updated Display Config for node number: \(String(nodeNum))") }

				} catch {

					context.rollback()

					let nsError = error as NSError
					print("💥 Error Updating Core Data DisplayConfigEntity: \(nsError)")
				}
			} else {
				
				print("💥 No Nodes found in local database matching node number \(nodeNum) unable to save Display Config")
			}
			
		} catch {
			
			let nsError = error as NSError
			print("💥 Fetching node for core data DisplayConfigEntity failed: \(nsError)")
		}
	}
		
	if config.payloadVariant == Config.OneOf_PayloadVariant.lora(config.lora) {
		
		if meshlogging { MeshLogger.log("📻 LoRa config received: \(String(nodeNum))") }
		
		let fetchNodeInfoRequest: NSFetchRequest<NSFetchRequestResult> = NSFetchRequest.init(entityName: "NodeInfoEntity")
		fetchNodeInfoRequest.predicate = NSPredicate(format: "num == %lld", Int64(nodeNum))
		
		do {

			let fetchedNode = try context.fetch(fetchNodeInfoRequest) as! [NodeInfoEntity]
			
			// Found a node, save LoRa Config
			if !fetchedNode.isEmpty {
				
				if fetchedNode[0].loRaConfig == nil {
					
					let newLoRaConfig = LoRaConfigEntity(context: context)
						
					newLoRaConfig.regionCode = Int32(config.lora.region.rawValue)
					newLoRaConfig.modemPreset = Int32(config.lora.modemPreset.rawValue)
					newLoRaConfig.hopLimit = Int32(config.lora.hopLimit)
					newLoRaConfig.txPower = Int32(config.lora.txPower)
					newLoRaConfig.txEnabled = config.lora.txEnabled
					newLoRaConfig.usePreset = config.lora.usePreset
					newLoRaConfig.bandwidth = Int32(config.lora.bandwidth)
					newLoRaConfig.spreadFactor = Int32(config.lora.spreadFactor)
					newLoRaConfig.codingRate = Int32(config.lora.codingRate)
					newLoRaConfig.spreadFactor = Int32(config.lora.spreadFactor)
					newLoRaConfig.frequencyOffset = Int32(config.lora.frequencyOffset)
					
					fetchedNode[0].loRaConfig = newLoRaConfig
					
				} else {
					
					fetchedNode[0].loRaConfig?.regionCode = Int32(config.lora.region.rawValue)
					fetchedNode[0].loRaConfig?.modemPreset = Int32(config.lora.modemPreset.rawValue)
					fetchedNode[0].loRaConfig?.hopLimit = Int32(config.lora.hopLimit)
					fetchedNode[0].loRaConfig?.txPower = Int32(config.lora.txPower)
					fetchedNode[0].loRaConfig?.txEnabled = config.lora.txEnabled
					fetchedNode[0].loRaConfig?.usePreset = config.lora.usePreset
					fetchedNode[0].loRaConfig?.bandwidth = Int32(config.lora.bandwidth)
					fetchedNode[0].loRaConfig?.spreadFactor = Int32(config.lora.spreadFactor)
					fetchedNode[0].loRaConfig?.codingRate = Int32(config.lora.codingRate)
					fetchedNode[0].loRaConfig?.spreadFactor = Int32(config.lora.spreadFactor)
					fetchedNode[0].loRaConfig?.frequencyOffset = Int32(config.lora.frequencyOffset)
				}
				
				do {

					try context.save()
					if meshlogging { MeshLogger.log("💾 Updated LoRa Config for node number: \(String(nodeNum))") }

				} catch {

					context.rollback()

					let nsError = error as NSError
					print("💥 Error Updating Core Data LoRaConfigEntity: \(nsError)")
				}
			} else {
				
				print("💥 No Nodes found in local database matching node number \(nodeNum) unable to save Lora Config")
			}
			
			
		} catch {
			
			let nsError = error as NSError
			print("💥 Fetching node for core data LoRaConfigEntity failed: \(nsError)")
		}
	}
	
	if config.payloadVariant == Config.OneOf_PayloadVariant.network(config.network) {
	
		if meshlogging { MeshLogger.log("📶 Network config received \(String(nodeNum))") }
		print(try! config.network.jsonString())
		
		let fetchNodeInfoRequest: NSFetchRequest<NSFetchRequestResult> = NSFetchRequest.init(entityName: "NodeInfoEntity")
		fetchNodeInfoRequest.predicate = NSPredicate(format: "num == %lld", Int64(nodeNum))
		
		do {

			let fetchedNode = try context.fetch(fetchNodeInfoRequest) as! [NodeInfoEntity]
			
			// Found a node, save WiFi Config
			if !fetchedNode.isEmpty {
				
				if fetchedNode[0].networkConfig == nil {
					
					let newNetworkConfig = NetworkConfigEntity(context: context)
					
					newNetworkConfig.wifiSsid = config.network.wifiSsid
					newNetworkConfig.wifiPsk = config.network.wifiPsk
					newNetworkConfig.wifiMode = Int32(config.network.wifiMode.rawValue)

					fetchedNode[0].networkConfig = newNetworkConfig
					
				} else {
					
					fetchedNode[0].networkConfig?.wifiSsid = config.network.wifiSsid
					fetchedNode[0].networkConfig?.wifiPsk = config.network.wifiPsk
					fetchedNode[0].networkConfig?.wifiMode = Int32(config.network.wifiMode.rawValue)
				}
				
				do {

					try context.save()
					if meshlogging { MeshLogger.log("💾 Updated WiFi Config for node number: \(String(nodeNum))") }

				} catch {

					context.rollback()

					let nsError = error as NSError
					print("💥 Error Updating Core Data WiFiConfigEntity: \(nsError)")
				}
			} else {
				
				print("💥 No Nodes found in local database matching node number \(nodeNum) unable to save WiFi Config")
			}
			
		} catch {
			
			let nsError = error as NSError
			print("💥 Fetching node for core data WiFiConfigEntity failed: \(nsError)")
		}
	}
	
	if config.payloadVariant == Config.OneOf_PayloadVariant.position(config.position) {
		
		if meshlogging { MeshLogger.log("🗺️ Position config received: \(String(nodeNum))") }
		
		let fetchNodeInfoRequest: NSFetchRequest<NSFetchRequestResult> = NSFetchRequest.init(entityName: "NodeInfoEntity")
		fetchNodeInfoRequest.predicate = NSPredicate(format: "num == %lld", Int64(nodeNum))
		
		do {

			let fetchedNode = try context.fetch(fetchNodeInfoRequest) as! [NodeInfoEntity]
			
			// Found a node, save LoRa Config
			if !fetchedNode.isEmpty {
				
				if fetchedNode[0].positionConfig == nil {
					
					let newPositionConfig = PositionConfigEntity(context: context)
					
					newPositionConfig.smartPositionEnabled = config.position.positionBroadcastSmartEnabled
					newPositionConfig.deviceGpsEnabled = config.position.gpsEnabled
					newPositionConfig.fixedPosition = config.position.fixedPosition
					newPositionConfig.gpsUpdateInterval = Int32(config.position.gpsUpdateInterval)
					newPositionConfig.gpsAttemptTime = Int32(config.position.gpsAttemptTime)
					newPositionConfig.positionBroadcastSeconds = Int32(config.position.positionBroadcastSecs)
					newPositionConfig.positionFlags = Int32(config.position.positionFlags)
					
					fetchedNode[0].positionConfig = newPositionConfig
					
				} else {
					
					fetchedNode[0].positionConfig?.smartPositionEnabled = config.position.positionBroadcastSmartEnabled
					fetchedNode[0].positionConfig?.deviceGpsEnabled = config.position.gpsEnabled
					fetchedNode[0].positionConfig?.fixedPosition = config.position.fixedPosition
					fetchedNode[0].positionConfig?.gpsUpdateInterval = Int32(config.position.gpsUpdateInterval)
					fetchedNode[0].positionConfig?.gpsAttemptTime = Int32(config.position.gpsAttemptTime)
					fetchedNode[0].positionConfig?.positionBroadcastSeconds = Int32(config.position.positionBroadcastSecs)
					fetchedNode[0].positionConfig?.positionFlags = Int32(config.position.positionFlags)
				}
				
				do {

					try context.save()
					if meshlogging { MeshLogger.log("💾 Updated Position Config for node number: \(String(nodeNum))") }

				} catch {

					context.rollback()

					let nsError = error as NSError
					print("💥 Error Updating Core Data PositionConfigEntity: \(nsError)")
				}
				
			} else {
				
				print("💥 No Nodes found in local database matching node number \(nodeNum) unable to save Position Config")
			}
			
		} catch {
			
			let nsError = error as NSError
			print("💥 Fetching node for core data PositionConfigEntity failed: \(nsError)")
		}
	}
}

func moduleConfig (config: ModuleConfig, meshlogging: Bool, context:NSManagedObjectContext, nodeNum: Int64, nodeLongName: String) {
	
	if config.payloadVariant == ModuleConfig.OneOf_PayloadVariant.cannedMessage(config.cannedMessage) {
		
		if meshlogging { MeshLogger.log("🥫 Canned Message module config received: \(String(nodeNum))") }
		
		let fetchNodeInfoRequest: NSFetchRequest<NSFetchRequestResult> = NSFetchRequest.init(entityName: "NodeInfoEntity")
		fetchNodeInfoRequest.predicate = NSPredicate(format: "num == %lld", Int64(nodeNum))
		
		do {

			let fetchedNode = try context.fetch(fetchNodeInfoRequest) as! [NodeInfoEntity]
			
			// Found a node, save Canned Message Config
			if !fetchedNode.isEmpty {
				
				if fetchedNode[0].cannedMessageConfig == nil {
					
					let newCannedMessageConfig = CannedMessageConfigEntity(context: context)

					newCannedMessageConfig.enabled = config.cannedMessage.enabled
					newCannedMessageConfig.sendBell = config.cannedMessage.sendBell
					newCannedMessageConfig.rotary1Enabled = config.cannedMessage.rotary1Enabled
					newCannedMessageConfig.updown1Enabled = config.cannedMessage.updown1Enabled
					newCannedMessageConfig.inputbrokerPinA = Int32(config.cannedMessage.inputbrokerPinA)
					newCannedMessageConfig.inputbrokerPinB = Int32(config.cannedMessage.inputbrokerPinB)
					newCannedMessageConfig.inputbrokerPinPress = Int32(config.cannedMessage.inputbrokerPinPress)
					newCannedMessageConfig.inputbrokerEventCw = Int32(config.cannedMessage.inputbrokerEventCw.rawValue)
					newCannedMessageConfig.inputbrokerEventCcw = Int32(config.cannedMessage.inputbrokerEventCcw.rawValue)
					newCannedMessageConfig.inputbrokerEventPress = Int32(config.cannedMessage.inputbrokerEventPress.rawValue)

					fetchedNode[0].cannedMessageConfig = newCannedMessageConfig
					
				} else {
					
					fetchedNode[0].cannedMessageConfig?.enabled = config.cannedMessage.enabled
					fetchedNode[0].cannedMessageConfig?.sendBell = config.cannedMessage.sendBell
					fetchedNode[0].cannedMessageConfig?.rotary1Enabled = config.cannedMessage.rotary1Enabled
					fetchedNode[0].cannedMessageConfig?.updown1Enabled = config.cannedMessage.updown1Enabled
					fetchedNode[0].cannedMessageConfig?.inputbrokerPinA = Int32(config.cannedMessage.inputbrokerPinA)
					fetchedNode[0].cannedMessageConfig?.inputbrokerPinB = Int32(config.cannedMessage.inputbrokerPinB)
					fetchedNode[0].cannedMessageConfig?.inputbrokerPinPress = Int32(config.cannedMessage.inputbrokerPinPress)
					fetchedNode[0].cannedMessageConfig?.inputbrokerEventCw = Int32(config.cannedMessage.inputbrokerEventCw.rawValue)
					fetchedNode[0].cannedMessageConfig?.inputbrokerEventCcw = Int32(config.cannedMessage.inputbrokerEventCcw.rawValue)
					fetchedNode[0].cannedMessageConfig?.inputbrokerEventPress = Int32(config.cannedMessage.inputbrokerEventPress.rawValue)
				}
				
				do {

					try context.save()
					if meshlogging { MeshLogger.log("💾 Updated Canned Message Module Config for node number: \(String(nodeNum))") }
					

				} catch {

					context.rollback()

					let nsError = error as NSError
					print("💥 Error Updating Core Data CannedMessageConfigEntity: \(nsError)")
				}
			} else {
				
				print("💥 No Nodes found in local database matching node number \(nodeNum) unable to save Canned Message Module Config")
			}
			
		} catch {
			
			let nsError = error as NSError
			print("💥 Fetching node for core data CannedMessageConfigEntity failed: \(nsError)")
		}
	}
	
	if config.payloadVariant == ModuleConfig.OneOf_PayloadVariant.externalNotification(config.externalNotification) {
		
		if meshlogging { MeshLogger.log("🚨 External Notifiation module config received: \(String(nodeNum))") }
		
		let fetchNodeInfoRequest: NSFetchRequest<NSFetchRequestResult> = NSFetchRequest.init(entityName: "NodeInfoEntity")
		fetchNodeInfoRequest.predicate = NSPredicate(format: "num == %lld", Int64(nodeNum))
		
		do {

			let fetchedNode = try context.fetch(fetchNodeInfoRequest) as! [NodeInfoEntity]
			
			// Found a node, save External Notificaitone Config
			if !fetchedNode.isEmpty {
				
				if fetchedNode[0].externalNotificationConfig == nil {
					
					let newExternalNotificationConfig = ExternalNotificationConfigEntity(context: context)

					newExternalNotificationConfig.enabled = config.externalNotification.enabled
					newExternalNotificationConfig.alertBell = config.externalNotification.alertBell
					newExternalNotificationConfig.alertMessage = config.externalNotification.alertMessage
					newExternalNotificationConfig.active = config.externalNotification.active
					newExternalNotificationConfig.output = Int32(config.externalNotification.output)
					newExternalNotificationConfig.outputMilliseconds = Int32(config.externalNotification.outputMs)
					
					fetchedNode[0].externalNotificationConfig = newExternalNotificationConfig
					
				} else {

					fetchedNode[0].externalNotificationConfig?.enabled = config.externalNotification.enabled
					fetchedNode[0].externalNotificationConfig?.alertBell = config.externalNotification.alertBell
					fetchedNode[0].externalNotificationConfig?.alertMessage = config.externalNotification.alertMessage
					fetchedNode[0].externalNotificationConfig?.active = config.externalNotification.active
					fetchedNode[0].externalNotificationConfig?.output = Int32(config.externalNotification.output)
					fetchedNode[0].externalNotificationConfig?.outputMilliseconds = Int32(config.externalNotification.outputMs)
				}
				
				do {

					try context.save()
					if meshlogging { MeshLogger.log("💾 Updated External Notification Module Config for node number: \(String(nodeNum))") }

				} catch {

					context.rollback()

					let nsError = error as NSError
					print("💥 Error Updating Core Data ExternalNotificationConfigEntity: \(nsError)")
				}
				
			} else {
				
				print("💥 No Nodes found in local database matching node number \(nodeNum) unable to save External Notifiation Module Config")
			}
			
		} catch {
			
			let nsError = error as NSError
			print("💥 Fetching node for core data ExternalNotificationConfigEntity failed: \(nsError)")
		}
	}
	
	if config.payloadVariant == ModuleConfig.OneOf_PayloadVariant.mqtt(config.mqtt) {
		
		if meshlogging { MeshLogger.log("🌐 MQTT module config received: \(String(nodeNum))") }
		
		let fetchNodeInfoRequest: NSFetchRequest<NSFetchRequestResult> = NSFetchRequest.init(entityName: "NodeInfoEntity")
		fetchNodeInfoRequest.predicate = NSPredicate(format: "num == %lld", Int64(nodeNum))
		
		do {

			let fetchedNode = try context.fetch(fetchNodeInfoRequest) as! [NodeInfoEntity]
			
			// Found a node, save MQTT Config
			if !fetchedNode.isEmpty {
				
				if fetchedNode[0].mqttConfig == nil {
					
					let newMQTTConfig = MQTTConfigEntity(context: context)
					
					newMQTTConfig.enabled = config.mqtt.enabled
					newMQTTConfig.address = config.mqtt.address
					newMQTTConfig.address = config.mqtt.username
					newMQTTConfig.password = config.mqtt.password
					newMQTTConfig.encryptionEnabled = config.mqtt.encryptionEnabled
					newMQTTConfig.jsonEnabled = config.mqtt.jsonEnabled
					
					fetchedNode[0].mqttConfig = newMQTTConfig
					
				} else {

					fetchedNode[0].mqttConfig?.enabled = config.mqtt.enabled
					fetchedNode[0].mqttConfig?.address = config.mqtt.address
					fetchedNode[0].mqttConfig?.address = config.mqtt.username
					fetchedNode[0].mqttConfig?.password = config.mqtt.password
					fetchedNode[0].mqttConfig?.encryptionEnabled = config.mqtt.encryptionEnabled
					fetchedNode[0].mqttConfig?.jsonEnabled = config.mqtt.jsonEnabled
				}
				
				do {

					try context.save()
					if meshlogging { MeshLogger.log("💾 Updated MQTT Config for node number: \(String(nodeNum))") }

				} catch {

					context.rollback()

					let nsError = error as NSError
					if meshlogging { MeshLogger.log("💥 Error Updating Core Data MQTTConfigEntity: \(nsError)") }
				}
				
			} else {
				
				if meshlogging { MeshLogger.log("💥 No Nodes found in local database matching node number \(nodeNum) unable to save MQTT Module Config") }
			}
			
		} catch {
			
			let nsError = error as NSError
			if meshlogging { MeshLogger.log("💥 Fetching node for core data MQTTConfigEntity failed: \(nsError)") }
		}
	}
	
	if config.payloadVariant == ModuleConfig.OneOf_PayloadVariant.rangeTest(config.rangeTest) {
		
		if meshlogging { MeshLogger.log("⛰️ Range Test module config received: \(String(nodeNum))") }
		
		let fetchNodeInfoRequest: NSFetchRequest<NSFetchRequestResult> = NSFetchRequest.init(entityName: "NodeInfoEntity")
		fetchNodeInfoRequest.predicate = NSPredicate(format: "num == %lld", Int64(nodeNum))
		
		do {

			let fetchedNode = try context.fetch(fetchNodeInfoRequest) as! [NodeInfoEntity]
			// Found a node, save Device Config
			if !fetchedNode.isEmpty {
				
				if fetchedNode[0].rangeTestConfig == nil {
					
					let newRangeTestConfig = RangeTestConfigEntity(context: context)
					
					newRangeTestConfig.sender = Int32(config.rangeTest.sender)
					newRangeTestConfig.enabled = config.rangeTest.enabled
					newRangeTestConfig.save = config.rangeTest.save
					
					fetchedNode[0].rangeTestConfig = newRangeTestConfig
					
				} else {

					fetchedNode[0].rangeTestConfig?.sender = Int32(config.rangeTest.sender)
					fetchedNode[0].rangeTestConfig?.enabled = config.rangeTest.enabled
					fetchedNode[0].rangeTestConfig?.save = config.rangeTest.save
				}
				
				do {

					try context.save()
					if meshlogging { MeshLogger.log("💾 Updated Range Test Config for node number: \(String(nodeNum))") }

				} catch {

					context.rollback()

					let nsError = error as NSError
					
					if meshlogging { MeshLogger.log("💥 Error Updating Core Data RangeTestConfigEntity: \(nsError)") }
				}
				
			} else {
				
				if meshlogging { MeshLogger.log("💥 No Nodes found in local database matching node number \(nodeNum) unable to save Range Test Module Config") }
			}
			
		} catch {
			
			let nsError = error as NSError
			if meshlogging { MeshLogger.log("💥 Fetching node for core data RangeTestConfigEntity failed: \(nsError)") }
		}
	}

	if config.payloadVariant == ModuleConfig.OneOf_PayloadVariant.serial(config.serial) {
		
		if meshlogging { MeshLogger.log("🤖 Serial module config received: \(String(nodeNum))") }
		
		let fetchNodeInfoRequest: NSFetchRequest<NSFetchRequestResult> = NSFetchRequest.init(entityName: "NodeInfoEntity")
		fetchNodeInfoRequest.predicate = NSPredicate(format: "num == %lld", Int64(nodeNum))
		
		do {

			let fetchedNode = try context.fetch(fetchNodeInfoRequest) as! [NodeInfoEntity]
			
			// Found a node, save Device Config
			if !fetchedNode.isEmpty {
				
				if fetchedNode[0].serialConfig == nil {
					
					let newSerialConfig = SerialConfigEntity(context: context)
					
					newSerialConfig.enabled = config.serial.enabled
					newSerialConfig.echo = config.serial.echo
					newSerialConfig.rxd = Int32(config.serial.rxd)
					newSerialConfig.txd = Int32(config.serial.txd)
					newSerialConfig.baudRate = Int32(config.serial.baud.rawValue)
					newSerialConfig.timeout = Int32(config.serial.timeout)
					newSerialConfig.mode = Int32(config.serial.mode.rawValue)
					
					fetchedNode[0].serialConfig = newSerialConfig
					
				} else {
					
					fetchedNode[0].serialConfig?.enabled = config.serial.enabled
					fetchedNode[0].serialConfig?.echo = config.serial.echo
					fetchedNode[0].serialConfig?.rxd = Int32(config.serial.rxd)
					fetchedNode[0].serialConfig?.txd = Int32(config.serial.txd)
					fetchedNode[0].serialConfig?.baudRate = Int32(config.serial.baud.rawValue)
					fetchedNode[0].serialConfig?.timeout = Int32(config.serial.timeout)
					fetchedNode[0].serialConfig?.mode = Int32(config.serial.mode.rawValue)
					
				}
				
				do {

					try context.save()
					if meshlogging { MeshLogger.log("💾 Updated Serial Module Config for node number: \(String(nodeNum))") }

				} catch {

					context.rollback()

					let nsError = error as NSError
					print("💥 Error Updating Core Data SerialConfigEntity: \(nsError)")
				}
				
			} else {
				
				print("💥 No Nodes found in local database matching node number \(nodeNum) unable to save Serial Module Config")
			}
			
		} catch {
			
			let nsError = error as NSError
			print("💥 Fetching node for core data SerialConfigEntity failed: \(nsError)")
		}
	}
	
	if config.payloadVariant == ModuleConfig.OneOf_PayloadVariant.telemetry(config.telemetry) {
		
		if meshlogging { MeshLogger.log("📈 Telemetry module config received: \(String(nodeNum))") }
		
		let fetchNodeInfoRequest: NSFetchRequest<NSFetchRequestResult> = NSFetchRequest.init(entityName: "NodeInfoEntity")
		fetchNodeInfoRequest.predicate = NSPredicate(format: "num == %lld", Int64(nodeNum))
		
		do {

			let fetchedNode = try context.fetch(fetchNodeInfoRequest) as! [NodeInfoEntity]
			// Found a node, save Telemetry Config
			if !fetchedNode.isEmpty {
				
				if fetchedNode[0].telemetryConfig == nil {
					
					let newTelemetryConfig = TelemetryConfigEntity(context: context)
					
					newTelemetryConfig.deviceUpdateInterval = Int32(config.telemetry.deviceUpdateInterval)
					newTelemetryConfig.environmentUpdateInterval = Int32(config.telemetry.environmentUpdateInterval)
					newTelemetryConfig.environmentMeasurementEnabled = config.telemetry.environmentMeasurementEnabled
					newTelemetryConfig.environmentScreenEnabled = config.telemetry.environmentScreenEnabled
					newTelemetryConfig.environmentDisplayFahrenheit = config.telemetry.environmentDisplayFahrenheit
					
					fetchedNode[0].telemetryConfig = newTelemetryConfig
					
				} else {
					
					fetchedNode[0].telemetryConfig?.deviceUpdateInterval = Int32(config.telemetry.deviceUpdateInterval)
					fetchedNode[0].telemetryConfig?.environmentUpdateInterval = Int32(config.telemetry.environmentUpdateInterval)
					fetchedNode[0].telemetryConfig?.environmentMeasurementEnabled = config.telemetry.environmentMeasurementEnabled
					fetchedNode[0].telemetryConfig?.environmentScreenEnabled = config.telemetry.environmentScreenEnabled
					fetchedNode[0].telemetryConfig?.environmentDisplayFahrenheit = config.telemetry.environmentDisplayFahrenheit
				}
				
				do {

					try context.save()
					if meshlogging { MeshLogger.log("💾 Updated Telemetry Module Config for node number: \(String(nodeNum))") }

				} catch {

					context.rollback()

					let nsError = error as NSError
					print("💥 Error Updating Core Data TelemetryConfigEntity: \(nsError)")
				}
				
			} else {
				
				print("💥 No Nodes found in local database matching node number \(nodeNum) unable to save Telemetry Module Config")
			}
			
		} catch {
			
			let nsError = error as NSError
			print("💥 Fetching node for core data TelemetryConfigEntity failed: \(nsError)")
		}
	}
}

func myInfoPacket (myInfo: MyNodeInfo, meshLogging: Bool, context: NSManagedObjectContext) -> MyInfoEntity? {
	
	let fetchMyInfoRequest: NSFetchRequest<NSFetchRequestResult> = NSFetchRequest.init(entityName: "MyInfoEntity")
	fetchMyInfoRequest.predicate = NSPredicate(format: "myNodeNum == %lld", Int64(myInfo.myNodeNum))

	do {
		let fetchedMyInfo = try context.fetch(fetchMyInfoRequest) as! [MyInfoEntity]
		// Not Found Insert
		if fetchedMyInfo.isEmpty {
			
			let myInfoEntity = MyInfoEntity(context: context)
			myInfoEntity.myNodeNum = Int64(myInfo.myNodeNum)
			myInfoEntity.hasGps = myInfo.hasGps_p
			myInfoEntity.hasWifi = myInfo.hasWifi_p
			myInfoEntity.bitrate = myInfo.bitrate

			// Swift does strings weird, this does work to get the version without the github hash
			let lastDotIndex = myInfo.firmwareVersion.lastIndex(of: ".")
			var version = myInfo.firmwareVersion[...(lastDotIndex ?? String.Index(utf16Offset: 6, in: myInfo.firmwareVersion))]
			version = version.dropLast()
			myInfoEntity.firmwareVersion = String(version)
			myInfoEntity.messageTimeoutMsec = Int32(bitPattern: myInfo.messageTimeoutMsec)
			myInfoEntity.minAppVersion = Int32(bitPattern: myInfo.minAppVersion)
			myInfoEntity.maxChannels = Int32(bitPattern: myInfo.maxChannels)
			
			do {

				try context.save()
				if meshLogging { MeshLogger.log("💾 Saved a new myInfo for node number: \(String(myInfo.myNodeNum))") }
				return myInfoEntity

			} catch {

				context.rollback()

				let nsError = error as NSError
				print("💥 Error Inserting New Core Data MyInfoEntity: \(nsError)")
			}
			
		} else {

			fetchedMyInfo[0].myNodeNum = Int64(myInfo.myNodeNum)
			fetchedMyInfo[0].hasGps = myInfo.hasGps_p
			fetchedMyInfo[0].bitrate = myInfo.bitrate
			
			let lastDotIndex = myInfo.firmwareVersion.lastIndex(of: ".")//.lastIndex(of: ".", offsetBy: -1)
			var version = myInfo.firmwareVersion[...(lastDotIndex ?? String.Index(utf16Offset:6, in: myInfo.firmwareVersion))]
			version = version.dropLast()
			fetchedMyInfo[0].firmwareVersion = String(version)
			fetchedMyInfo[0].messageTimeoutMsec = Int32(bitPattern: myInfo.messageTimeoutMsec)
			fetchedMyInfo[0].minAppVersion = Int32(bitPattern: myInfo.minAppVersion)
			fetchedMyInfo[0].maxChannels = Int32(bitPattern: myInfo.maxChannels)
			
			do {

				try context.save()
				if meshLogging { MeshLogger.log("💾 Updated myInfo for node number: \(String(myInfo.myNodeNum))") }
				return fetchedMyInfo[0]

			} catch {

				context.rollback()

				let nsError = error as NSError
				print("💥 Error Updating Core Data MyInfoEntity: \(nsError)")
			}
		}

	} catch {

		print("💥 Fetch MyInfo Error")
	}
	return nil
}

func nodeInfoPacket (nodeInfo: NodeInfo, meshLogging: Bool, context: NSManagedObjectContext) -> NodeInfoEntity? {
	
	let fetchNodeInfoRequest: NSFetchRequest<NSFetchRequestResult> = NSFetchRequest.init(entityName: "NodeInfoEntity")
	fetchNodeInfoRequest.predicate = NSPredicate(format: "num == %lld", Int64(nodeInfo.num))

	do {

		let fetchedNode = try context.fetch(fetchNodeInfoRequest) as! [NodeInfoEntity]
		// Not Found Insert
		if fetchedNode.isEmpty && nodeInfo.hasUser {

			let newNode = NodeInfoEntity(context: context)
			newNode.id = Int64(nodeInfo.num)
			newNode.num = Int64(nodeInfo.num)
			
			if nodeInfo.hasDeviceMetrics {
				
				let telemetry = TelemetryEntity(context: context)
				
				telemetry.batteryLevel = Int32(nodeInfo.deviceMetrics.batteryLevel)
				telemetry.voltage = nodeInfo.deviceMetrics.voltage
				telemetry.channelUtilization = nodeInfo.deviceMetrics.channelUtilization
				telemetry.airUtilTx = nodeInfo.deviceMetrics.airUtilTx
				
				var newTelemetries = [TelemetryEntity]()
				newTelemetries.append(telemetry)
				newNode.telemetries? = NSOrderedSet(array: newTelemetries)
			}
			
			newNode.lastHeard = Date(timeIntervalSince1970: TimeInterval(Int64(nodeInfo.lastHeard)))
			newNode.snr = nodeInfo.snr
			
			if nodeInfo.hasUser {

				let newUser = UserEntity(context: context)
				newUser.userId = nodeInfo.user.id
				newUser.num = Int64(nodeInfo.num)
				newUser.longName = nodeInfo.user.longName
				newUser.shortName = nodeInfo.user.shortName
				newUser.macaddr = nodeInfo.user.macaddr
				newUser.hwModel = String(describing: nodeInfo.user.hwModel).uppercased()
				newNode.user = newUser
			}

			if nodeInfo.position.latitudeI > 0 || nodeInfo.position.longitudeI > 0 {
				
				let position = PositionEntity(context: context)
				position.latitudeI = nodeInfo.position.latitudeI
				position.longitudeI = nodeInfo.position.longitudeI
				position.altitude = nodeInfo.position.altitude
				position.satsInView = Int32(nodeInfo.position.satsInView)
				position.time = Date(timeIntervalSince1970: TimeInterval(Int64(nodeInfo.position.time)))
				
				var newPostions = [PositionEntity]()
				newPostions.append(position)
				newNode.positions? = NSOrderedSet(array: newPostions)
			}

			// Look for a MyInfo
			let fetchMyInfoRequest: NSFetchRequest<NSFetchRequestResult> = NSFetchRequest.init(entityName: "MyInfoEntity")
			fetchMyInfoRequest.predicate = NSPredicate(format: "myNodeNum == %lld", Int64(nodeInfo.num))

			do {

				let fetchedMyInfo = try context.fetch(fetchMyInfoRequest) as! [MyInfoEntity]
				if fetchedMyInfo.count > 0 {
					newNode.myInfo = fetchedMyInfo[0]
				}
				
				do {

					try context.save()
					
					if nodeInfo.hasUser {

						if meshLogging { MeshLogger.log("💾 BLE FROMRADIO received and nodeInfo inserted for \(nodeInfo.user.longName)") }

					} else {

						if meshLogging { MeshLogger.log("💾 BLE FROMRADIO received and nodeInfo inserted for \(nodeInfo.num)") }
					}
					return newNode

				} catch {

					context.rollback()

					let nsError = error as NSError
					print("💥 Error Saving Core Data NodeInfoEntity: \(nsError)")
				}

			} catch {
				print("💥 Fetch MyInfo Error")
			}

		} else if nodeInfo.hasUser && nodeInfo.num > 0 {

			fetchedNode[0].id = Int64(nodeInfo.num)
			fetchedNode[0].num = Int64(nodeInfo.num)
			fetchedNode[0].lastHeard = Date(timeIntervalSince1970: TimeInterval(Int64(nodeInfo.lastHeard)))
			fetchedNode[0].snr = nodeInfo.snr
			

			if nodeInfo.hasUser {

				fetchedNode[0].user!.userId = nodeInfo.user.id
				fetchedNode[0].user!.num = Int64(nodeInfo.num)
				fetchedNode[0].user!.longName = nodeInfo.user.longName
				fetchedNode[0].user!.shortName = nodeInfo.user.shortName
				fetchedNode[0].user!.macaddr = nodeInfo.user.macaddr
				fetchedNode[0].user!.hwModel = String(describing: nodeInfo.user.hwModel).uppercased()
			}

			if nodeInfo.hasDeviceMetrics {
				
				let newTelemetry = TelemetryEntity(context: context)

				newTelemetry.batteryLevel = Int32(nodeInfo.deviceMetrics.batteryLevel)
				newTelemetry.voltage = nodeInfo.deviceMetrics.voltage
				newTelemetry.channelUtilization = nodeInfo.deviceMetrics.channelUtilization
				newTelemetry.airUtilTx = nodeInfo.deviceMetrics.airUtilTx
				
				let mutableTelemetries = fetchedNode[0].telemetries!.mutableCopy() as! NSMutableOrderedSet
				fetchedNode[0].telemetries = mutableTelemetries.copy() as? NSOrderedSet
			}
			
			if nodeInfo.hasPosition {

				let position = PositionEntity(context: context)
				position.latitudeI = nodeInfo.position.latitudeI
				position.longitudeI = nodeInfo.position.longitudeI
				position.altitude = nodeInfo.position.altitude
				position.satsInView = Int32(nodeInfo.position.satsInView)
				position.time = Date(timeIntervalSince1970: TimeInterval(Int64(nodeInfo.position.time)))

				let mutablePositions = fetchedNode[0].positions!.mutableCopy() as! NSMutableOrderedSet

				fetchedNode[0].positions = mutablePositions.copy() as? NSOrderedSet
				
			}

			// Look for a MyInfo
			let fetchMyInfoRequest: NSFetchRequest<NSFetchRequestResult> = NSFetchRequest.init(entityName: "MyInfoEntity")
			fetchMyInfoRequest.predicate = NSPredicate(format: "myNodeNum == %lld", Int64(nodeInfo.num))

			do {

				let fetchedMyInfo = try context.fetch(fetchMyInfoRequest) as! [MyInfoEntity]
				if fetchedMyInfo.count > 0 {

					fetchedNode[0].myInfo = fetchedMyInfo[0]
				}
				
				do {

					try context.save()
					
					if nodeInfo.hasUser {

						if meshLogging { MeshLogger.log("💾 BLE FROMRADIO received and nodeInfo inserted for \(nodeInfo.user.longName)") }

					} else {

						if meshLogging { MeshLogger.log("💾 BLE FROMRADIO received and nodeInfo inserted for \(nodeInfo.num)") }
					}
					
					return fetchedNode[0]

				} catch {

					context.rollback()

					let nsError = error as NSError
					print("💥 Error Saving Core Data NodeInfoEntity: \(nsError)")
				}

			} catch {
				print("💥 Fetch MyInfo Error")
			}
		}

	} catch {

		print("💥 Fetch NodeInfoEntity Error")
	}
	
	return nil
}

func nodeInfoAppPacket (packet: MeshPacket, meshLogging: Bool, context: NSManagedObjectContext) {

	let fetchNodeInfoAppRequest: NSFetchRequest<NSFetchRequestResult> = NSFetchRequest.init(entityName: "NodeInfoEntity")
	fetchNodeInfoAppRequest.predicate = NSPredicate(format: "num == %lld", Int64(packet.from))

	do {

		let fetchedNode = try context.fetch(fetchNodeInfoAppRequest) as! [NodeInfoEntity]

		if fetchedNode.count == 1 {
			fetchedNode[0].id = Int64(packet.from)
			fetchedNode[0].num = Int64(packet.from)
			fetchedNode[0].lastHeard = Date(timeIntervalSince1970: TimeInterval(Int64(packet.rxTime)))
			fetchedNode[0].snr = packet.rxSnr
			
			if let nodeInfoMessage = try? NodeInfo(serializedData: packet.decoded.payload) {
		
				if nodeInfoMessage.hasDeviceMetrics {
					
					let telemetry = TelemetryEntity(context: context)
					
					telemetry.batteryLevel = Int32(nodeInfoMessage.deviceMetrics.batteryLevel)
					telemetry.voltage = nodeInfoMessage.deviceMetrics.voltage
					telemetry.channelUtilization = nodeInfoMessage.deviceMetrics.channelUtilization
					telemetry.airUtilTx = nodeInfoMessage.deviceMetrics.airUtilTx
					
					var newTelemetries = [TelemetryEntity]()
					newTelemetries.append(telemetry)
					fetchedNode[0].telemetries? = NSOrderedSet(array: newTelemetries)
				}
				if nodeInfoMessage.hasUser {
					
					fetchedNode[0].user!.userId = nodeInfoMessage.user.id
					fetchedNode[0].user!.num = Int64(nodeInfoMessage.num)
					fetchedNode[0].user!.longName = nodeInfoMessage.user.longName
					fetchedNode[0].user!.shortName = nodeInfoMessage.user.shortName
					fetchedNode[0].user!.macaddr = nodeInfoMessage.user.macaddr
					fetchedNode[0].user!.hwModel = String(describing: nodeInfoMessage.user.hwModel).uppercased()
				}
			}
		}
		
		do {

			try context.save()

			if meshLogging { MeshLogger.log("💾 Updated NodeInfo SNR \(packet.rxSnr) and Time from Node Info App Packet For: \(fetchedNode[0].num)")}

		} catch {

			context.rollback()

			let nsError = error as NSError
			print("💥 Error Saving NodeInfoEntity from NODEINFO_APP \(nsError)")

		}
	} catch {

		print("💥 Error Fetching NodeInfoEntity for NODEINFO_APP")
	}
}

func adminAppPacket (packet: MeshPacket, meshLogging: Bool, context: NSManagedObjectContext) {

	if let channelMessage = try? Channel(serializedData: packet.decoded.payload) {
		
<<<<<<< HEAD
		let fetchedMyInfoRequest: NSFetchRequest<NSFetchRequestResult> = NSFetchRequest.init(entityName: "MyInfoEntity")
		fetchedMyInfoRequest.predicate = NSPredicate(format: "myNodeNum == %lld", Int64(packet.from))
		
		do {
			
			let fetchedMyInfo = try context.fetch(fetchedMyInfoRequest) as! [MyInfoEntity]

			if fetchedMyInfo.count == 1 {
				
				// Update
				if fetchedMyInfo[0].channels?.count ?? 0 >= 1 {
					
					let newChannel = ChannelEntity(context: context)
					newChannel.index = Int32(channelMessage.settings.channelNum)
					newChannel.uplinkEnabled = channelMessage.settings.uplinkEnabled
					newChannel.downlinkEnabled = channelMessage.settings.downlinkEnabled
					newChannel.name = channelMessage.settings.name
					newChannel.role = Int32(channelMessage.role.rawValue)
					
					let mutableChannels = fetchedMyInfo[0].channels!.mutableCopy() as! NSMutableOrderedSet
					
					let currentChannel = fetchedMyInfo[0].channels!.first(where: { ($0 as! ChannelEntity).index == channelMessage.index })
					
					if currentChannel != nil {
						
						//mutableChannels.remove(currentChannel!)
					}
					mutableChannels.add(newChannel)
					fetchedMyInfo[0].channels = mutableChannels.copy() as? NSOrderedSet

					
				} else {
					
					if channelMessage.index == 0 {
						
						let newChannel = ChannelEntity(context: context)
						newChannel.index = channelMessage.index
						newChannel.uplinkEnabled = channelMessage.settings.uplinkEnabled
						newChannel.downlinkEnabled = channelMessage.settings.downlinkEnabled
						newChannel.name = "Primary"
						
						var newChannels = [ChannelEntity]()
						newChannels.append(newChannel)
						fetchedMyInfo[0].channels! = NSOrderedSet(array: newChannels)
					}
				}
				
			} else {
				print("💥 Trying to save a channel to a MyInfo that does not exist: \(packet.from)")
			}

		try context.save()

			if meshLogging {
				
				MeshLogger.log("💾 Updated MyInfo channel \(channelMessage.index) from Channel App Packet For: \(fetchedMyInfo[0].myNodeNum)")
			}

		} catch {

			context.rollback()

			let nsError = error as NSError
			print("💥 Error Saving MyInfo Channel from ADMIN_APP \(nsError)")
		}
			
=======
>>>>>>> 087404b6
		if meshLogging { MeshLogger.log("ℹ️ Channel Message received for Admin App \(try! channelMessage.jsonString())") }
	}
}


func positionPacket (packet: MeshPacket, meshLogging: Bool, context: NSManagedObjectContext) {
	
	let fetchNodePositionRequest: NSFetchRequest<NSFetchRequestResult> = NSFetchRequest.init(entityName: "NodeInfoEntity")
	fetchNodePositionRequest.predicate = NSPredicate(format: "num == %lld", Int64(packet.from))
	
	do {
		
		if let positionMessage = try? Position(serializedData: packet.decoded.payload) {
			
			// Don't save empty position packets
			if positionMessage.longitudeI > 0 || positionMessage.latitudeI > 0 {
				
				let fetchedNode = try context.fetch(fetchNodePositionRequest) as! [NodeInfoEntity]

				if fetchedNode.count == 1 {
			
					let position = PositionEntity(context: context)
					position.latitudeI = positionMessage.latitudeI
					position.longitudeI = positionMessage.longitudeI
					position.altitude = positionMessage.altitude
					position.satsInView = Int32(positionMessage.satsInView)
					position.time = Date(timeIntervalSince1970: TimeInterval(Int64(positionMessage.time)))

					let mutablePositions = fetchedNode[0].positions!.mutableCopy() as! NSMutableOrderedSet
					mutablePositions.add(position)
				
					fetchedNode[0].id = Int64(packet.from)
					fetchedNode[0].num = Int64(packet.from)
					fetchedNode[0].lastHeard = Date(timeIntervalSince1970: TimeInterval(Int64(positionMessage.time)))
					fetchedNode[0].snr = packet.rxSnr
					fetchedNode[0].positions = mutablePositions.copy() as? NSOrderedSet
					
					do {

						try context.save()

						if meshLogging {
							MeshLogger.log("💾 Updated Node Position Coordinates, SNR and Time from Position App Packet For: \(fetchedNode[0].num)")
						}

					} catch {

						context.rollback()

						let nsError = error as NSError
						print("💥 Error Saving NodeInfoEntity from POSITION_APP \(nsError)")
					}
				}
				
			} else {
				
				print("💥 Empty POSITION_APP Packet")
			}
		}

	} catch {

		print("💥 Error Fetching NodeInfoEntity for POSITION_APP")
	}
}

func routingPacket (packet: MeshPacket, meshLogging: Bool, context: NSManagedObjectContext) {
	print("Routing packet", packet)
	
	if let routingMessage = try? Routing(serializedData: packet.decoded.payload) {
		
		let error = routingMessage.errorReason
		
		var errorExplanation = "Unknown Routing Error"
		
		switch error {
			case Routing.Error.none:
				errorExplanation = "This message is not a failure"
			case Routing.Error.noRoute:
				errorExplanation = "Our node doesn't have a route to the requested destination anymore."
			case Routing.Error.gotNak:
				errorExplanation = "We received a nak while trying to forward on your behalf"
			case Routing.Error.timeout:
				errorExplanation = "Timeout"
			case Routing.Error.noInterface:
				errorExplanation = "No suitable interface could be found for delivering this packet"
			case Routing.Error.maxRetransmit:
				errorExplanation = "We reached the max retransmission count (typically for naive flood routing)"
			case Routing.Error.noChannel:
				errorExplanation = "No suitable channel was found for sending this packet (i.e. was requested channel index disabled?)"
			case Routing.Error.tooLarge:
				errorExplanation = "The packet was too big for sending (exceeds interface MTU after encoding)"
			case Routing.Error.noResponse:
				errorExplanation = "The request had want_response set, the request reached the destination node, but no service on that node wants to send a response (possibly due to bad channel permissions)"
			case Routing.Error.badRequest:
				errorExplanation = "The application layer service on the remote node received your request, but considered your request somehow invalid"
			case Routing.Error.notAuthorized:
				errorExplanation = "The application layer service on the remote node received your request, but considered your request not authorized (i.e you did not send the request on the required bound channel)"
			fallthrough
			default: ()
		}
		
		if meshLogging { MeshLogger.log("🕸️ ROUTING PACKET received for RequestID: \(packet.decoded.requestID) Error: \(errorExplanation)") }
						
			
		let fetchMessageRequest: NSFetchRequest<NSFetchRequestResult> = NSFetchRequest.init(entityName: "MessageEntity")
		fetchMessageRequest.predicate = NSPredicate(format: "messageId == %lld", Int64(packet.decoded.requestID))

		do {

			let fetchedMessage = try context.fetch(fetchMessageRequest) as? [MessageEntity]
			
			if fetchedMessage?.count ?? 0 > 0 {
				
				fetchedMessage![0].ackError = Int32(routingMessage.errorReason.rawValue)
				
				if routingMessage.errorReason == Routing.Error.none {
					
					fetchedMessage![0].receivedACK = true
				}
				fetchedMessage![0].ackSNR = packet.rxSnr
				fetchedMessage![0].ackTimestamp = Int32(packet.rxTime)
				fetchedMessage![0].objectWillChange.send()
				fetchedMessage![0].fromUser?.objectWillChange.send()
				fetchedMessage![0].toUser?.objectWillChange.send()
				
			} else {
				
				return
			}
			
			try context.save()

			  if meshLogging {
				  MeshLogger.log("💾 ACK Received and saved for MessageID \(packet.decoded.requestID)")
			  }
			
		} catch {
			
			context.rollback()

			let nsError = error as NSError
			print("💥 Error Saving ACK for message MessageID \(packet.id) Error: \(nsError)")
		}
	}
}
	
func telemetryPacket(packet: MeshPacket, meshLogging: Bool, context: NSManagedObjectContext) {
	
	if let telemetryMessage = try? Telemetry(serializedData: packet.decoded.payload) {
		
			let telemetry = TelemetryEntity(context: context)
		
		let fetchNodeTelemetryRequest: NSFetchRequest<NSFetchRequestResult> = NSFetchRequest.init(entityName: "NodeInfoEntity")
		fetchNodeTelemetryRequest.predicate = NSPredicate(format: "num == %lld", Int64(packet.from))

		do {

			let fetchedNode = try context.fetch(fetchNodeTelemetryRequest) as! [NodeInfoEntity]

			if fetchedNode.count == 1 {
				
				if telemetryMessage.variant == Telemetry.OneOf_Variant.deviceMetrics(telemetryMessage.deviceMetrics) {
					
					// Device Metrics
					telemetry.airUtilTx = telemetryMessage.deviceMetrics.airUtilTx
					telemetry.channelUtilization = telemetryMessage.deviceMetrics.channelUtilization
					telemetry.batteryLevel = Int32(telemetryMessage.deviceMetrics.batteryLevel)
					telemetry.voltage = telemetryMessage.deviceMetrics.voltage
					telemetry.metricsType = 0
					
				} else if telemetryMessage.variant == Telemetry.OneOf_Variant.environmentMetrics(telemetryMessage.environmentMetrics) {
				
					// Environment Metrics
					telemetry.barometricPressure = telemetryMessage.environmentMetrics.barometricPressure
					telemetry.current = telemetryMessage.environmentMetrics.current
					telemetry.gasResistance = telemetryMessage.environmentMetrics.gasResistance
					telemetry.relativeHumidity = telemetryMessage.environmentMetrics.relativeHumidity
					telemetry.temperature = telemetryMessage.environmentMetrics.temperature
					telemetry.current = telemetryMessage.environmentMetrics.current
					telemetry.voltage = telemetryMessage.environmentMetrics.voltage
					telemetry.metricsType = 1
					
				}
				telemetry.time = Date(timeIntervalSince1970: TimeInterval(Int64(telemetryMessage.time)))
				let mutableTelemetries = fetchedNode[0].telemetries!.mutableCopy() as! NSMutableOrderedSet
				mutableTelemetries.add(telemetry)
				
				fetchedNode[0].lastHeard = telemetry.time
				fetchedNode[0].telemetries = mutableTelemetries.copy() as? NSOrderedSet
			}
			
			try context.save()

			  if meshLogging {
				  MeshLogger.log("💾 Telemetry Saved for Node: \(packet.from)")
			  }
			
		} catch {
			
			context.rollback()

			let nsError = error as NSError
			print("💥 Error Saving Telemetry for Node \(packet.from) Error: \(nsError)")
		}
		
	} else {
		
	}
}

func textMessageAppPacket(packet: MeshPacket, connectedNode: Int64, meshLogging: Bool, context: NSManagedObjectContext) {
	
	let broadcastNodeNum: UInt32 = 4294967295
		
	if let messageText = String(bytes: packet.decoded.payload, encoding: .utf8) {

		if meshLogging { MeshLogger.log("💬 Message received for text message app") }

		let messageUsers: NSFetchRequest<NSFetchRequestResult> = NSFetchRequest.init(entityName: "UserEntity")
		messageUsers.predicate = NSPredicate(format: "num IN %@", [packet.to, packet.from])

		do {

			let fetchedUsers = try context.fetch(messageUsers) as! [UserEntity]

			let newMessage = MessageEntity(context: context)
			newMessage.messageId = Int64(packet.id)
			newMessage.messageTimestamp = Int32(bitPattern: packet.rxTime)
			newMessage.receivedACK = false
			newMessage.isEmoji = packet.decoded.emoji == 1
			
			if packet.decoded.replyID > 0 {
				
				newMessage.replyID = Int64(packet.decoded.replyID)
			}

			if packet.to == broadcastNodeNum && fetchedUsers.count == 1 {

				// Save the broadcast user if it does not exist
				let bcu: UserEntity = UserEntity(context: context)
				bcu.shortName = "ALL"
				bcu.longName = "All - Broadcast"
				bcu.hwModel = "UNSET"
				bcu.num = Int64(broadcastNodeNum)
				bcu.userId = "BROADCASTNODE"
				newMessage.toUser = bcu

			} else {

				newMessage.toUser = fetchedUsers.first(where: { $0.num == packet.to })
			}

			newMessage.fromUser = fetchedUsers.first(where: { $0.num == packet.from })
			newMessage.messagePayload = messageText
			newMessage.fromUser?.objectWillChange.send()
			newMessage.toUser?.objectWillChange.send()
			
				var messageSaved = false

				do {

					try context.save()

					if meshLogging { MeshLogger.log("💾 Saved a new message for \(newMessage.messageId)") }
					
					messageSaved = true
					
					if messageSaved { //&& (newMessage.toUser != nil && newMessage.toUser!.num == broadcastNodeNum || connectedNode == newMessage.toUser!.num) {
					
						
						if newMessage.fromUser != nil {
							
							// Create an iOS Notification for the received message and schedule it immediately
							let manager = LocalNotificationManager()

							manager.notifications = [
								Notification(
									id: ("notification.id.\(newMessage.messageId)"),
									title: "\(newMessage.fromUser?.longName ?? "Unknown")",
									subtitle: "AKA \(newMessage.fromUser?.shortName ?? "???")",
									content: messageText)
							]
						
							manager.schedule()
							
							if meshLogging { MeshLogger.log("💬 iOS Notification Scheduled for text message from \(newMessage.fromUser?.longName ?? "Unknown")") }
						}
					}
					
				} catch {

					context.rollback()

					let nsError = error as NSError
					print("💥 Failed to save new MessageEntity \(nsError)")
				}
			
			} catch {

			print("💥 Fetch Message To and From Users Error")
		}
	}
}<|MERGE_RESOLUTION|>--- conflicted
+++ resolved
@@ -1074,8 +1074,7 @@
 func adminAppPacket (packet: MeshPacket, meshLogging: Bool, context: NSManagedObjectContext) {
 
 	if let channelMessage = try? Channel(serializedData: packet.decoded.payload) {
-		
-<<<<<<< HEAD
+
 		let fetchedMyInfoRequest: NSFetchRequest<NSFetchRequestResult> = NSFetchRequest.init(entityName: "MyInfoEntity")
 		fetchedMyInfoRequest.predicate = NSPredicate(format: "myNodeNum == %lld", Int64(packet.from))
 		
@@ -1141,10 +1140,6 @@
 			let nsError = error as NSError
 			print("💥 Error Saving MyInfo Channel from ADMIN_APP \(nsError)")
 		}
-			
-=======
->>>>>>> 087404b6
-		if meshLogging { MeshLogger.log("ℹ️ Channel Message received for Admin App \(try! channelMessage.jsonString())") }
 	}
 }
 
