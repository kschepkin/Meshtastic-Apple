--- conflicted
+++ resolved
@@ -686,10 +686,6 @@
 				telemetry.snr = packet.rxSnr
 				telemetry.rssi = packet.rxRssi
 				telemetry.time = Date(timeIntervalSince1970: TimeInterval(Int64(truncatingIfNeeded: telemetryMessage.time)))
-<<<<<<< HEAD
-
-=======
->>>>>>> a14e78e9
 				guard let mutableTelemetries = fetchedNode[0].telemetries!.mutableCopy() as? NSMutableOrderedSet else {
 					return
 				}
