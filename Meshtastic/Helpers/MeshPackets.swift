--- conflicted
+++ resolved
@@ -1035,14 +1035,10 @@
 	}
 }
 
-<<<<<<< HEAD
-func waypointPacket(packet: MeshPacket, context: NSManagedObjectContext) {
-	let logString = String.localizedStringWithFormat("mesh.log.waypoint.received %@".localized, String(packet.from))
-=======
+
 func waypointPacket (packet: MeshPacket, context: NSManagedObjectContext) {
 
 	let logString = String.localizedStringWithFormat("Waypoint Packet received from node: %@".localized, String(packet.from))
->>>>>>> f56f3723
 	Logger.mesh.info("📍 \(logString, privacy: .public)")
 
 	do {
