import Foundation
import SwiftUI
import OSLog

class LocalNotificationManager {

	var notifications = [Notification]()
	let thumbsUpAction = UNNotificationAction(identifier: "messageNotification.thumbsUpAction", title: "👍 \(Tapbacks.thumbsUp.description)", options: [])
	let thumbsDownAction = UNNotificationAction(identifier: "messageNotification.thumbsDownAction", title: "👎  \(Tapbacks.thumbsDown.description)", options: [])
	let replyInputAction =  UNTextInputNotificationAction(identifier: "messageNotification.replyInputAction", title: "reply".localized, options: [])

	// Step 1 Request Permissions for notifications
	private func requestAuthorization() {
		UNUserNotificationCenter.current().requestAuthorization(options: [.alert, .badge, .sound]) { granted, error in

			if granted == true && error == nil {
				self.scheduleNotifications()
			}
		}
	}

	func schedule() {
		UNUserNotificationCenter.current().getNotificationSettings { settings in
			switch settings.authorizationStatus {
			case .notDetermined:
				self.requestAuthorization()
			case .authorized, .provisional:
				self.scheduleNotifications()
			default:
				break // Do nothing
			}
		}
	}

	// This function iterates over the Notification objects in the notifications array and schedules them for delivery in the future
	private func scheduleNotifications() {
		let messageNotificationCategory = UNNotificationCategory(
				 identifier: "messageNotificationCategory",
				 actions: [thumbsUpAction, thumbsDownAction, replyInputAction],
				 intentIdentifiers: [],
				 options: .customDismissAction
				)

				UNUserNotificationCenter.current().setNotificationCategories([messageNotificationCategory])

		for notification in notifications {
			let content = UNMutableNotificationContent()
			if let subtitle = notification.subtitle {
				content.subtitle = subtitle
			}
			content.title = notification.title
			content.body = notification.content
			content.sound = .default
			content.interruptionLevel = .timeSensitive

			if notification.target != nil {
				content.userInfo["target"] = notification.target
			}
			if notification.path != nil {
				content.userInfo["path"] = notification.path
			}
			if notification.messageId != nil {
				content.categoryIdentifier = "messageNotificationCategory"
				content.userInfo["messageId"] = notification.messageId
			}
			if notification.channel != nil {
				content.userInfo["channel"] = notification.channel
			}
			if notification.userNum != nil {
				content.userInfo["userNum"] = notification.userNum
			}

<<<<<<< HEAD
            let request = UNNotificationRequest(identifier: notification.id, content: content, trigger: nil)
=======
			let request = UNNotificationRequest(identifier: notification.id, content: content, trigger: nil)
>>>>>>> 473edce3

			UNUserNotificationCenter.current().add(request) { error in
				if let error {
					Logger.services.error("Error Scheduling Notification: \(error.localizedDescription)")
				}
			}
		}
	}

	// Check and debug what local notifications have been scheduled
	func listScheduledNotifications() {
		UNUserNotificationCenter.current().getPendingNotificationRequests { notifications in

			for notification in notifications {
				Logger.services.debug("\(notification, privacy: .public)")
			}
		}
	}

}

struct Notification {
	var id: String
	var title: String
	var subtitle: String?
	var content: String
	var target: String?
	var path: String?
	var messageId: Int64?
	var channel: Int32?
	var userNum: Int64?
}<|MERGE_RESOLUTION|>--- conflicted
+++ resolved
@@ -70,11 +70,8 @@
 				content.userInfo["userNum"] = notification.userNum
 			}
 
-<<<<<<< HEAD
-            let request = UNNotificationRequest(identifier: notification.id, content: content, trigger: nil)
-=======
-			let request = UNNotificationRequest(identifier: notification.id, content: content, trigger: nil)
->>>>>>> 473edce3
+let request = UNNotificationRequest(identifier: notification.id, content: content, trigger: nil)
+
 
 			UNUserNotificationCenter.current().add(request) { error in
 				if let error {
