//
//  BLETransport.swift
//  Meshtastic
//
//  Created by Jake Bordens on 7/10/25.
//

import Foundation
@preconcurrency import CoreBluetooth
import SwiftUI
import OSLog

class BLETransport: Transport {

	let meshtasticServiceCBUUID = CBUUID(string: "0x6BA1B218-15A8-461F-9FA8-5DCAE273EAFD")

	let type: TransportType = .ble
	private var centralManager: CBCentralManager?
	private var discoveredPeripherals: [UUID: (peripheral: CBPeripheral, lastSeen: Date)] = [:]
	private var discoveredDeviceContinuation: AsyncStream<DiscoveryEvent>.Continuation?
	private let delegate: BLEDelegate
	private var connectingPeripheral: CBPeripheral?
	private var activeConnection: BLEConnection?
	private var connectContinuation: CheckedContinuation<BLEConnection, Error>?
	private var setupCompleteContinuation: CheckedContinuation<Void, Error>?

	var status: TransportStatus = .uninitialized

	private var cleanupTask: Task<Void, Never>?
	
	// Transport properties
	var supportsManualConnection: Bool = false
	let requiresPeriodicHeartbeat = false
	var icon = Image("custom.bluetooth")
	var name = "BLE"
			
	init() {
		self.centralManager = nil
		self.discoveredPeripherals = [:]
		self.discoveredDeviceContinuation = nil
		self.delegate = BLEDelegate()
		self.delegate.setTransport(self)
	}

	nonisolated func discoverDevices() -> AsyncStream<DiscoveryEvent> {
		AsyncStream { cont in
			Task {
				self.discoveredDeviceContinuation = cont
				if self.centralManager == nil {
					try await self.setupCentralManager()
				}
				centralManager?.scanForPeripherals(withServices: [meshtasticServiceCBUUID], options: [CBCentralManagerScanOptionAllowDuplicatesKey: true])
				
				setupCleanupTask()
			}
			cont.onTermination = { _ in
				self.stopScanning()
			}
		}
	}
	
	private func setupCleanupTask() {
		if let task = self.cleanupTask {
			task.cancel()
		}
		self.cleanupTask = Task {
			while !Task.isCancelled {
				var keysToRemove: [UUID] = []
				for (deviceId, discoveryEntry) in self.discoveredPeripherals
				where Date().timeIntervalSince(discoveryEntry.lastSeen) > 30 {
						keysToRemove.append(deviceId)
				}
				for deviceId in keysToRemove {
					self.discoveredDeviceContinuation?.yield(.deviceLost(deviceId))
					self.discoveredPeripherals.removeValue(forKey: deviceId)
				}
		
				try? await Task.sleep(for: .seconds(15)) // Cleanup every 15 seconds
			}
		}
	}

	private func setupCentralManager() async throws {
		try await withCheckedThrowingContinuation { cont in
			self.setupCompleteContinuation = cont
			centralManager = CBCentralManager(delegate: delegate, queue: .global())
		}
	}

	private func stopScanning() {
		centralManager?.stopScan()
		discoveredPeripherals.removeAll()
		discoveredDeviceContinuation = nil
		if let state = centralManager?.state, state == .poweredOn {
			status = .ready
		} else {
			status = .uninitialized
		}
		centralManager = nil
		cleanupTask?.cancel()
		cleanupTask = nil
	}

	func handleCentralState(_ state: CBManagerState, central: CBCentralManager) {
		switch state {
		case .poweredOn:
			status = .discovering
			self.setupCompleteContinuation?.resume()
			self.setupCompleteContinuation = nil

		case .poweredOff:
			status = .error("Bluetooth is powered off")
			self.setupCompleteContinuation?.resume(throwing: AccessoryError.connectionFailed("Bluetooth is powered off"))
			self.setupCompleteContinuation = nil

		case .unauthorized:
			status = .error("Bluetooth access is unauthorized")
			self.setupCompleteContinuation?.resume(throwing: AccessoryError.connectionFailed("Bluetooth is unauthorized"))
			self.setupCompleteContinuation = nil

		case .unsupported:
			status = .error("Bluetooth is unsupported on this device")
			self.setupCompleteContinuation?.resume(throwing: AccessoryError.connectionFailed("Bluetooth is unsupported"))
			self.setupCompleteContinuation = nil

		case .resetting:
			status = .error("Bluetooth is resetting")
			// Perhaps don't finish, wait for next state

		case .unknown:
			status = .error("Bluetooth state is unknown")
			// Perhaps wait
		@unknown default:
			status = .error("Unknown Bluetooth state")
			self.setupCompleteContinuation?.resume(throwing: AccessoryError.connectionFailed("Unknown Bluetooth State"))
			self.setupCompleteContinuation = nil
		}
	}

	func didDiscover(peripheral: CBPeripheral, rssi: NSNumber) {
		let id = peripheral.identifier
		let isNew = discoveredPeripherals[id] == nil
		if isNew {
			discoveredPeripherals[id] = (peripheral, Date())
		}
		let device = Device(id: id,
							name: peripheral.name ?? "Unknown",
							transportType: .ble,
							identifier: id.uuidString,
							rssi: rssi.intValue)
		if isNew {
			discoveredDeviceContinuation?.yield(.deviceFound(device))
		} else {
			let rssiVal = rssi.intValue
			let deviceId = id
			discoveredPeripherals[id]?.lastSeen = Date()
			discoveredDeviceContinuation?.yield(.deviceReportedRssi(deviceId, rssiVal))
		}
	}

	func connect(to device: Device) async throws -> any Connection {
		guard let peripheral = discoveredPeripherals[UUID(uuidString: device.identifier)!] else {
			throw AccessoryError.connectionFailed("Peripheral not found")
		}
		guard let cm = centralManager else {
			throw AccessoryError.connectionFailed("Central manager not available")
		}
		return try await withTaskCancellationHandler {
			let newConnection: BLEConnection = try await withCheckedThrowingContinuation { cont in
				if self.connectContinuation != nil || self.activeConnection != nil {
					cont.resume(throwing: AccessoryError.connectionFailed("BLE transport is busy: already connecting or connected"))
					return
				}
				self.connectContinuation = cont
				self.connectingPeripheral = peripheral.peripheral
				cm.connect(peripheral.peripheral)
			}
			self.activeConnection = newConnection
			return newConnection
		} onCancel: {
			self.connectContinuation?.resume(throwing: CancellationError())
			self.connectContinuation = nil
			self.activeConnection = nil
			self.connectingPeripheral = nil
		}
	}

	func handlePeripheralDisconnect(peripheral: CBPeripheral) {
		if let connection = self.activeConnection {
			discoveredPeripherals.removeValue(forKey: peripheral.identifier)
			discoveredDeviceContinuation?.yield(.deviceLost(peripheral.identifier))
			Task {
				if await connection.peripheral.identifier == peripheral.identifier {
					try await connection.disconnect(withError: AccessoryError.disconnected("BLE connection lost"))
					self.activeConnection = nil
				}
			}
		}
	}

	func handleDidConnect(peripheral: CBPeripheral, central: CBCentralManager) {
		Logger.transport.debug("🛜 [BLE] handleDidConnect Connected to peripheral \(peripheral.name ?? "Unknown")")
		guard let cont = connectContinuation,
			  let connPeripheral = connectingPeripheral,
			  peripheral.identifier == connPeripheral.identifier else {
			return
		}
<<<<<<< HEAD
		var connection: BLEConnection!
		let readyCallback: (Result<Void, Error>) -> Void = { result in
			switch result {
			case .success:
				// TODO: Fatal error: SWIFT TASK CONTINUATION MISUSE: connect(to:) tried to resume its continuation more than once, returning Meshtastic.BLEConnection!
				cont.resume(returning: connection)
			case .failure(let error):
				cont.resume(throwing: error)
				central.cancelPeripheralConnection(peripheral)
			}
			self.connectContinuation = nil
			self.connectingPeripheral = nil
		}
		connection = BLEConnection(peripheral: peripheral, central: central, readyCallback: readyCallback)
=======
		let connection = BLEConnection(peripheral: peripheral, central: central)
		cont.resume(returning: connection)
		self.connectContinuation = nil
>>>>>>> 44b58a9c
	}

	func handleDidFailToConnect(peripheral: CBPeripheral, error: Error?) {
		guard let cont = connectContinuation,
			  let connPeripheral = connectingPeripheral,
			  peripheral.identifier == connPeripheral.identifier else {
			return
		}
		cont.resume(throwing: error ?? AccessoryError.connectionFailed("Connection failed"))
		self.connectContinuation = nil
		self.connectingPeripheral = nil
	}
	
	func manuallyConnect(withConnectionString: String) async throws {
		Logger.transport.error("🛜 [BLE] This transport does not support manual connections")
	}

}

class BLEDelegate: NSObject, CBCentralManagerDelegate {
	private weak var transport: BLETransport?

	override init() {
		super.init()
	}

	func setTransport(_ transport: BLETransport) {
		self.transport = transport
	}

	func centralManagerDidUpdateState(_ central: CBCentralManager) {
		transport?.handleCentralState(central.state, central: central)
	}

	func centralManager(_ central: CBCentralManager, didDiscover peripheral: CBPeripheral, advertisementData: [String: Any], rssi RSSI: NSNumber) {
		transport?.didDiscover(peripheral: peripheral, rssi: RSSI)
	}

	func centralManager(_ central: CBCentralManager, didConnect peripheral: CBPeripheral) {
		transport?.handleDidConnect(peripheral: peripheral, central: central)
	}

	func centralManager(_ central: CBCentralManager, didFailToConnect peripheral: CBPeripheral, error: Error?) {
		transport?.handleDidFailToConnect(peripheral: peripheral, error: error)
	}

	func centralManager(_ central: CBCentralManager, didDisconnectPeripheral peripheral: CBPeripheral, error: Error?) {
		self.transport?.handlePeripheralDisconnect(peripheral: peripheral)
	}
}<|MERGE_RESOLUTION|>--- conflicted
+++ resolved
@@ -205,26 +205,9 @@
 			  peripheral.identifier == connPeripheral.identifier else {
 			return
 		}
-<<<<<<< HEAD
-		var connection: BLEConnection!
-		let readyCallback: (Result<Void, Error>) -> Void = { result in
-			switch result {
-			case .success:
-				// TODO: Fatal error: SWIFT TASK CONTINUATION MISUSE: connect(to:) tried to resume its continuation more than once, returning Meshtastic.BLEConnection!
-				cont.resume(returning: connection)
-			case .failure(let error):
-				cont.resume(throwing: error)
-				central.cancelPeripheralConnection(peripheral)
-			}
-			self.connectContinuation = nil
-			self.connectingPeripheral = nil
-		}
-		connection = BLEConnection(peripheral: peripheral, central: central, readyCallback: readyCallback)
-=======
 		let connection = BLEConnection(peripheral: peripheral, central: central)
 		cont.resume(returning: connection)
 		self.connectContinuation = nil
->>>>>>> 44b58a9c
 	}
 
 	func handleDidFailToConnect(peripheral: CBPeripheral, error: Error?) {
