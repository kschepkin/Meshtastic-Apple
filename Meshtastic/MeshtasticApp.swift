--- conflicted
+++ resolved
@@ -64,20 +64,15 @@
 				trackBackgroundEvents: true
 			)
 		)
-<<<<<<< HEAD
-#endif
-
-		accessoryManager = AccessoryManager.shared
-		accessoryManager.appState = appState
-
-=======
 		let attributes: [String: Encodable] = [
 			"firmware_version": UserDefaults.firmwareVersion,
 			"hardware_model": UserDefaults.hardwareModel
 		]
 		RUMMonitor.shared().addAttributes(attributes)
 #endif
->>>>>>> 8812ef4c
+		accessoryManager = AccessoryManager.shared
+		accessoryManager.appState = appState
+
 		self._appState = ObservedObject(wrappedValue: appState)
 
 		self.persistenceController = persistenceController
