//
//  UserDefaults.swift
//  Meshtastic
//
//  Copyright(c) Garth Vander Houwen 4/24/23.
//

import Foundation

@propertyWrapper
struct UserDefault<T: Decodable> {
	let key: UserDefaults.Keys
	let defaultValue: T

	init(_ key: UserDefaults.Keys, defaultValue: T) {
		self.key = key
		self.defaultValue = defaultValue
	}

	var wrappedValue: T {
		get {
			if defaultValue as? any RawRepresentable != nil {
				let storedValue = UserDefaults.standard.object(forKey: key.rawValue)

				guard let storedValue,
				let jsonString = (storedValue as? String != nil) ? "\"\(storedValue)\"" : "\(storedValue)",
				let data = jsonString.data(using: .utf8),
				let value = (try? JSONDecoder().decode(T.self, from: data)) else { return defaultValue }

				return value
			}

			return UserDefaults.standard.object(forKey: key.rawValue) as? T ?? defaultValue
		}
		set {
			UserDefaults.standard.set((newValue as? any RawRepresentable)?.rawValue ?? newValue, forKey: key.rawValue)
		}
	}
}

extension UserDefaults {
	enum Keys: String, CaseIterable {
		case preferredPeripheralId
		case preferredPeripheralNum
		case provideLocation
		case provideLocationInterval
		case mapLayer
		case meshMapDistance
		case enableMapWaypoints
		case meshMapRecentering
		case meshMapShowNodeHistory
		case meshMapShowRouteLines
		case enableMapConvexHull
		case enableMapRecentering
		case enableMapNodeHistoryPins
		case enableMapRouteLines
		case enableMapTraffic
		case enableMapPointsOfInterest
		case enableOfflineMaps
		case enableMapShowFavorites
		case mapTileServer
		case enableOverlayServer
		case mapOverlayServer
		case mapTilesAboveLabels
		case mapUseLegacy
		case enableDetectionNotifications
		case detectionSensorRole
		case enableSmartPosition
		case newNodeNotifications
		case lowBatteryNotifications
		case channelMessageNotifications
		case modemPreset
		case firmwareVersion
		case environmentEnableWeatherKit
		case enableAdministration
		case mapReportingOptIn
<<<<<<< HEAD
		case firstLaunch
		case showDeviceOnboarding
=======
		case usageDataAndCrashReporting
>>>>>>> 6a4e353b
		case testIntEnum
	}

	func reset() {
		Keys.allCases.forEach { removeObject(forKey: $0.rawValue) }
	}

	@UserDefault(.preferredPeripheralId, defaultValue: "")
	static var preferredPeripheralId: String

	@UserDefault(.preferredPeripheralNum, defaultValue: 0)
	static var preferredPeripheralNum: Int

	@UserDefault(.provideLocation, defaultValue: false)
	static var provideLocation: Bool

	@UserDefault(.provideLocationInterval, defaultValue: 30)
	static var provideLocationInterval: Int

	@UserDefault(.mapLayer, defaultValue: .standard)
	static var mapLayer: MapLayer

	@UserDefault(.meshMapDistance, defaultValue: 800000)
	static var meshMapDistance: Double

	@UserDefault(.enableMapWaypoints, defaultValue: true)
	static var enableMapWaypoints: Bool

	@UserDefault(.enableMapRecentering, defaultValue: false)
	static var enableMapRecentering: Bool

	@UserDefault(.enableMapNodeHistoryPins, defaultValue: false)
	static var enableMapNodeHistoryPins: Bool

	@UserDefault(.enableMapRouteLines, defaultValue: false)
	static var enableMapRouteLines: Bool

	@UserDefault(.enableMapConvexHull, defaultValue: false)
	static var enableMapConvexHull: Bool

	@UserDefault(.enableMapTraffic, defaultValue: false)
	static var enableMapTraffic: Bool

	@UserDefault(.enableMapPointsOfInterest, defaultValue: false)
	static var enableMapPointsOfInterest: Bool

	@UserDefault(.enableMapShowFavorites, defaultValue: false)
	static var enableMapShowFavorites: Bool

	@UserDefault(.enableDetectionNotifications, defaultValue: false)
	static var enableDetectionNotifications: Bool

	@UserDefault(.detectionSensorRole, defaultValue: .sensor)
	static var detectionSensorRole: DetectionSensorRole

	@UserDefault(.enableSmartPosition, defaultValue: false)
	static var enableSmartPosition: Bool

	@UserDefault(.channelMessageNotifications, defaultValue: true)
	static var channelMessageNotifications: Bool

	@UserDefault(.newNodeNotifications, defaultValue: true)
	static var newNodeNotifications: Bool

	@UserDefault(.lowBatteryNotifications, defaultValue: true)
	static var lowBatteryNotifications: Bool

	@UserDefault(.modemPreset, defaultValue: 0)
	static var modemPreset: Int

	@UserDefault(.firmwareVersion, defaultValue: "0.0.0")
	static var firmwareVersion: String

	@UserDefault(.environmentEnableWeatherKit, defaultValue: true)
	static var environmentEnableWeatherKit: Bool

	@UserDefault(.enableAdministration, defaultValue: false)
	static var enableAdministration: Bool

	@UserDefault(.mapReportingOptIn, defaultValue: false)
	static var mapReportingOptIn: Bool
	
<<<<<<< HEAD
	@UserDefault(.firstLaunch, defaultValue: true)
	static var firstLaunch: Bool
	
	@UserDefault(.showDeviceOnboarding, defaultValue: false)
	static var showDeviceOnboarding: Bool
=======
	@UserDefault(.usageDataAndCrashReporting, defaultValue: true)
	static var usageDataAndCrashReporting: Bool
>>>>>>> 6a4e353b

	@UserDefault(.testIntEnum, defaultValue: .one)
	static var testIntEnum: TestIntEnum
}

enum TestIntEnum: Int, Decodable {
	case one = 1
	case two
	case three
}<|MERGE_RESOLUTION|>--- conflicted
+++ resolved
@@ -74,12 +74,9 @@
 		case environmentEnableWeatherKit
 		case enableAdministration
 		case mapReportingOptIn
-<<<<<<< HEAD
 		case firstLaunch
 		case showDeviceOnboarding
-=======
 		case usageDataAndCrashReporting
->>>>>>> 6a4e353b
 		case testIntEnum
 	}
 
@@ -162,16 +159,13 @@
 	@UserDefault(.mapReportingOptIn, defaultValue: false)
 	static var mapReportingOptIn: Bool
 	
-<<<<<<< HEAD
+	@UserDefault(.usageDataAndCrashReporting, defaultValue: true)
+	static var usageDataAndCrashReporting: Bool
 	@UserDefault(.firstLaunch, defaultValue: true)
 	static var firstLaunch: Bool
 	
 	@UserDefault(.showDeviceOnboarding, defaultValue: false)
 	static var showDeviceOnboarding: Bool
-=======
-	@UserDefault(.usageDataAndCrashReporting, defaultValue: true)
-	static var usageDataAndCrashReporting: Bool
->>>>>>> 6a4e353b
 
 	@UserDefault(.testIntEnum, defaultValue: .one)
 	static var testIntEnum: TestIntEnum
