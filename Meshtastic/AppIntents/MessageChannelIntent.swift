//
//  MessageChannelIntent.swift
//  Meshtastic
//
//  Created by Benjamin Faershtein on 8/9/24.
//

import Foundation
import AppIntents

struct MessageChannelIntent: AppIntent {
	static var title: LocalizedStringResource = "Send a Group Message"

	static var description: IntentDescription = "Send a message to a certain meshtastic channel"

	@Parameter(title: "Message")
	var messageContent: String

	@Parameter(title: "Channel", controlStyle: .stepper, inclusiveRange: (lowerBound: 0, upperBound: 7))
	var channelNumber: Int

	static var parameterSummary: some ParameterSummary {
		Summary("Send \(\.$messageContent) to \(\.$channelNumber)")
	}
	func perform() async throws -> some IntentResult {
		if !BLEManager.shared.isConnected {
			throw AppIntentErrors.AppIntentError.notConnected
		}

		// Check if channel number is between 1 and 7
		guard (0...7).contains(channelNumber) else {
			throw $channelNumber.needsValueError("Channel number must be between 0 and 7.")
		}

		// Convert messageContent to data and check its length
		guard let messageData = messageContent.data(using: .utf8) else {
			throw AppIntentErrors.AppIntentError.message("Failed to encode message content")
		}
<<<<<<< HEAD

		if messageData.count > 228 {
			throw $messageContent.needsValueError("Message content exceeds 228 bytes.")
=======
		
		if messageData.count > 200 {
			throw $messageContent.needsValueError("Message content exceeds 200 bytes.")
>>>>>>> 2a9ae23b
		}

		if !BLEManager.shared.sendMessage(message: messageContent, toUserNum: 0, channel: Int32(channelNumber), isEmoji: false, replyID: 0) {
			throw AppIntentErrors.AppIntentError.message("Failed to send message")
		}

	return .result()
	}
}<|MERGE_RESOLUTION|>--- conflicted
+++ resolved
@@ -36,15 +36,9 @@
 		guard let messageData = messageContent.data(using: .utf8) else {
 			throw AppIntentErrors.AppIntentError.message("Failed to encode message content")
 		}
-<<<<<<< HEAD
-
-		if messageData.count > 228 {
-			throw $messageContent.needsValueError("Message content exceeds 228 bytes.")
-=======
 		
 		if messageData.count > 200 {
 			throw $messageContent.needsValueError("Message content exceeds 200 bytes.")
->>>>>>> 2a9ae23b
 		}
 
 		if !BLEManager.shared.sendMessage(message: messageContent, toUserNum: 0, channel: Int32(channelNumber), isEmoji: false, replyID: 0) {
