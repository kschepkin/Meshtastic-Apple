//
//  RestartNodeIntent.swift
//  Meshtastic
//
//  Created by Benjamin Faershtein on 8/24/24.
//

import Foundation
import AppIntents

struct RestartNodeIntent: AppIntent {
	static var title: LocalizedStringResource = "Restart"

	static var description: IntentDescription = "Restart to the node you are connected to"

	func perform() async throws -> some IntentResult {

<<<<<<< HEAD
		try await requestConfirmation(result: .result(dialog: "Reboot Node?"))
=======
>>>>>>> 6a4e353b

		if !BLEManager.shared.isConnected {
			throw AppIntentErrors.AppIntentError.notConnected
		}
		// Safely unwrap the connectedNode using if let
		if let connectedPeripheralNum = BLEManager.shared.connectedPeripheral?.num,
		   let connectedNode = getNodeInfo(id: connectedPeripheralNum, context: PersistenceController.shared.container.viewContext),
		   let fromUser = connectedNode.user,
		   let toUser = connectedNode.user {

			// Attempt to send shutdown, throw an error if it fails
			if !BLEManager.shared.sendReboot(fromUser: fromUser, toUser: toUser) {
				throw AppIntentErrors.AppIntentError.message("Failed to restart")
			}
		} else {
			throw AppIntentErrors.AppIntentError.message("Failed to retrieve connected node or required data")
		}
		return .result()
	}
}<|MERGE_RESOLUTION|>--- conflicted
+++ resolved
@@ -15,10 +15,6 @@
 
 	func perform() async throws -> some IntentResult {
 
-<<<<<<< HEAD
-		try await requestConfirmation(result: .result(dialog: "Reboot Node?"))
-=======
->>>>>>> 6a4e353b
 
 		if !BLEManager.shared.isConnected {
 			throw AppIntentErrors.AppIntentError.notConnected
