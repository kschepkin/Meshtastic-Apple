// !$*UTF8*$!
{
	archiveVersion = 1;
	classes = {
	};
	objectVersion = 55;
	objects = {

/* Begin PBXBuildFile section */
		DD23A50F26FD1B4400D9B90C /* PeripheralModel.swift in Sources */ = {isa = PBXBuildFile; fileRef = DD23A50E26FD1B4400D9B90C /* PeripheralModel.swift */; };
		DD23A51326FEF5D500D9B90C /* MessageData.swift in Sources */ = {isa = PBXBuildFile; fileRef = DD23A51226FEF5D500D9B90C /* MessageData.swift */; };
		DD47E3CC26F0E51D00029299 /* NodeDetail.swift in Sources */ = {isa = PBXBuildFile; fileRef = DD47E3CB26F0E51D00029299 /* NodeDetail.swift */; };
		DD47E3CE26F103C600029299 /* NodeList.swift in Sources */ = {isa = PBXBuildFile; fileRef = DD47E3CD26F103C600029299 /* NodeList.swift */; };
		DD47E3D026F1073F00029299 /* NodeRow.swift in Sources */ = {isa = PBXBuildFile; fileRef = DD47E3CF26F1073F00029299 /* NodeRow.swift */; };
		DD47E3D226F1210600029299 /* HelperFunctions.swift in Sources */ = {isa = PBXBuildFile; fileRef = DD47E3D126F1210600029299 /* HelperFunctions.swift */; };
		DD47E3D626F17ED900029299 /* CircleText.swift in Sources */ = {isa = PBXBuildFile; fileRef = DD47E3D526F17ED900029299 /* CircleText.swift */; };
		DD47E3D926F3093800029299 /* MessageBubble.swift in Sources */ = {isa = PBXBuildFile; fileRef = DD47E3D826F3093800029299 /* MessageBubble.swift */; };
		DD47E3DB26F3901B00029299 /* Channels.swift in Sources */ = {isa = PBXBuildFile; fileRef = DD47E3DA26F3901A00029299 /* Channels.swift */; };
		DD47E3DD26F390A000029299 /* Messages.swift in Sources */ = {isa = PBXBuildFile; fileRef = DD47E3DC26F390A000029299 /* Messages.swift */; };
		DD47E3DF26F39D9F00029299 /* MyInfoModel.swift in Sources */ = {isa = PBXBuildFile; fileRef = DD47E3DE26F39D9F00029299 /* MyInfoModel.swift */; };
		DD4A911E2708C65400501B7E /* AppSettings.swift in Sources */ = {isa = PBXBuildFile; fileRef = DD4A911D2708C65400501B7E /* AppSettings.swift */; };
		DD4A91202708C66600501B7E /* Configuration.swift in Sources */ = {isa = PBXBuildFile; fileRef = DD4A911F2708C66600501B7E /* Configuration.swift */; };
		DD8169F9271F1A6100F4AB02 /* Logger.swift in Sources */ = {isa = PBXBuildFile; fileRef = DD8169F8271F1A6100F4AB02 /* Logger.swift */; };
		DD8169FB271F1F3A00F4AB02 /* MeshLog.swift in Sources */ = {isa = PBXBuildFile; fileRef = DD8169FA271F1F3A00F4AB02 /* MeshLog.swift */; };
		DD8169FF272476C700F4AB02 /* LogDocument.swift in Sources */ = {isa = PBXBuildFile; fileRef = DD8169FE272476C700F4AB02 /* LogDocument.swift */; };
		DD836AE726F6B38600ABCC23 /* Connect.swift in Sources */ = {isa = PBXBuildFile; fileRef = DD836AE626F6B38600ABCC23 /* Connect.swift */; };
		DD836AED26F858F900ABCC23 /* MeshData.swift in Sources */ = {isa = PBXBuildFile; fileRef = DD836AEC26F858F900ABCC23 /* MeshData.swift */; };
		DD836AEF26F85D8D00ABCC23 /* NodeInfoModel.swift in Sources */ = {isa = PBXBuildFile; fileRef = DD836AEE26F85D8D00ABCC23 /* NodeInfoModel.swift */; };
		DD8EDE9426F97A2B00A5A10B /* SwiftProtobuf in Frameworks */ = {isa = PBXBuildFile; productRef = DD8EDE9326F97A2B00A5A10B /* SwiftProtobuf */; };
		DD90860C26F684AF00DC5189 /* BatteryIcon.swift in Sources */ = {isa = PBXBuildFile; fileRef = DD90860B26F684AF00DC5189 /* BatteryIcon.swift */; };
		DD90860E26F69BAE00DC5189 /* NodeMap.swift in Sources */ = {isa = PBXBuildFile; fileRef = DD90860D26F69BAE00DC5189 /* NodeMap.swift */; };
		DD913639270DFF4C00D7ACF3 /* LocalNotificationManager.swift in Sources */ = {isa = PBXBuildFile; fileRef = DD913638270DFF4C00D7ACF3 /* LocalNotificationManager.swift */; };
		DDAF8C5326EB1DF10058C060 /* BLEManager.swift in Sources */ = {isa = PBXBuildFile; fileRef = DDAF8C5226EB1DF10058C060 /* BLEManager.swift */; };
		DDAF8C5826ED07FD0058C060 /* mesh.pb.swift in Sources */ = {isa = PBXBuildFile; fileRef = DDAF8C5726ED07FD0058C060 /* mesh.pb.swift */; };
		DDAF8C5D26ED09490058C060 /* portnums.pb.swift in Sources */ = {isa = PBXBuildFile; fileRef = DDAF8C5C26ED09490058C060 /* portnums.pb.swift */; };
		DDAF8C5F26ED09B50058C060 /* radioconfig.pb.swift in Sources */ = {isa = PBXBuildFile; fileRef = DDAF8C5E26ED09B50058C060 /* radioconfig.pb.swift */; };
		DDAF8C6226ED0A230058C060 /* mqtt.pb.swift in Sources */ = {isa = PBXBuildFile; fileRef = DDAF8C6026ED0A230058C060 /* mqtt.pb.swift */; };
		DDAF8C6326ED0A230058C060 /* admin.pb.swift in Sources */ = {isa = PBXBuildFile; fileRef = DDAF8C6126ED0A230058C060 /* admin.pb.swift */; };
		DDAF8C6526ED0A490058C060 /* channel.pb.swift in Sources */ = {isa = PBXBuildFile; fileRef = DDAF8C6426ED0A490058C060 /* channel.pb.swift */; };
		DDAF8C6726ED0C8C0058C060 /* remote_hardware.pb.swift in Sources */ = {isa = PBXBuildFile; fileRef = DDAF8C6626ED0C8C0058C060 /* remote_hardware.pb.swift */; };
		DDAF8C6926ED0D070058C060 /* deviceonly.pb.swift in Sources */ = {isa = PBXBuildFile; fileRef = DDAF8C6826ED0D070058C060 /* deviceonly.pb.swift */; };
		DDAF8C6B26ED0DD80058C060 /* environmental_measurement.pb.swift in Sources */ = {isa = PBXBuildFile; fileRef = DDAF8C6A26ED0DD80058C060 /* environmental_measurement.pb.swift */; };
		DDAF8C6E26ED19040058C060 /* Extensions.swift in Sources */ = {isa = PBXBuildFile; fileRef = DDAF8C6D26ED19040058C060 /* Extensions.swift */; };
		DDB020A0272B0C6B00F8DBAE /* PersistanceController.swift in Sources */ = {isa = PBXBuildFile; fileRef = DDB0209F272B0C6B00F8DBAE /* PersistanceController.swift */; };
		DDB020A42733A6F400F8DBAE /* MeshtasticClient.xcdatamodeld in Sources */ = {isa = PBXBuildFile; fileRef = DDB020A22733A6F400F8DBAE /* MeshtasticClient.xcdatamodeld */; };
		DDB020A92733AECE00F8DBAE /* NodeInfoEntity.swift in Sources */ = {isa = PBXBuildFile; fileRef = DDB020A82733AECE00F8DBAE /* NodeInfoEntity.swift */; };
		DDC2E15826CE248E0042C5E4 /* MeshtasticClientApp.swift in Sources */ = {isa = PBXBuildFile; fileRef = DDC2E15726CE248E0042C5E4 /* MeshtasticClientApp.swift */; };
		DDC2E15C26CE248F0042C5E4 /* Assets.xcassets in Resources */ = {isa = PBXBuildFile; fileRef = DDC2E15B26CE248F0042C5E4 /* Assets.xcassets */; };
		DDC2E15F26CE248F0042C5E4 /* Preview Assets.xcassets in Resources */ = {isa = PBXBuildFile; fileRef = DDC2E15E26CE248F0042C5E4 /* Preview Assets.xcassets */; };
		DDC2E16F26CE248F0042C5E4 /* MeshtasticClientTests.swift in Sources */ = {isa = PBXBuildFile; fileRef = DDC2E16E26CE248F0042C5E4 /* MeshtasticClientTests.swift */; };
		DDC2E17A26CE248F0042C5E4 /* MeshtasticClientUITests.swift in Sources */ = {isa = PBXBuildFile; fileRef = DDC2E17926CE248F0042C5E4 /* MeshtasticClientUITests.swift */; };
		DDC2E18F26CE25FE0042C5E4 /* ContentView.swift in Sources */ = {isa = PBXBuildFile; fileRef = DDC2E18E26CE25FE0042C5E4 /* ContentView.swift */; };
		DDC2E1A726CEB3400042C5E4 /* LocationHelper.swift in Sources */ = {isa = PBXBuildFile; fileRef = DDC2E1A626CEB3400042C5E4 /* LocationHelper.swift */; };
		DDF924C626FA2375009FE055 /* MessageModel.swift in Sources */ = {isa = PBXBuildFile; fileRef = DDF924C526FA2375009FE055 /* MessageModel.swift */; };
		DDF924CA26FBB953009FE055 /* ConnectedDevice.swift in Sources */ = {isa = PBXBuildFile; fileRef = DDF924C926FBB953009FE055 /* ConnectedDevice.swift */; };
/* End PBXBuildFile section */

/* Begin PBXContainerItemProxy section */
		DDC2E16B26CE248F0042C5E4 /* PBXContainerItemProxy */ = {
			isa = PBXContainerItemProxy;
			containerPortal = DDC2E14C26CE248E0042C5E4 /* Project object */;
			proxyType = 1;
			remoteGlobalIDString = DDC2E15326CE248E0042C5E4;
			remoteInfo = MeshtasticClient;
		};
		DDC2E17626CE248F0042C5E4 /* PBXContainerItemProxy */ = {
			isa = PBXContainerItemProxy;
			containerPortal = DDC2E14C26CE248E0042C5E4 /* Project object */;
			proxyType = 1;
			remoteGlobalIDString = DDC2E15326CE248E0042C5E4;
			remoteInfo = MeshtasticClient;
		};
/* End PBXContainerItemProxy section */

/* Begin PBXFileReference section */
		DD23A50E26FD1B4400D9B90C /* PeripheralModel.swift */ = {isa = PBXFileReference; lastKnownFileType = sourcecode.swift; path = PeripheralModel.swift; sourceTree = "<group>"; };
		DD23A51226FEF5D500D9B90C /* MessageData.swift */ = {isa = PBXFileReference; lastKnownFileType = sourcecode.swift; path = MessageData.swift; sourceTree = "<group>"; };
		DD47E3CB26F0E51D00029299 /* NodeDetail.swift */ = {isa = PBXFileReference; lastKnownFileType = sourcecode.swift; path = NodeDetail.swift; sourceTree = "<group>"; };
		DD47E3CD26F103C600029299 /* NodeList.swift */ = {isa = PBXFileReference; lastKnownFileType = sourcecode.swift; path = NodeList.swift; sourceTree = "<group>"; };
		DD47E3CF26F1073F00029299 /* NodeRow.swift */ = {isa = PBXFileReference; lastKnownFileType = sourcecode.swift; path = NodeRow.swift; sourceTree = "<group>"; };
		DD47E3D126F1210600029299 /* HelperFunctions.swift */ = {isa = PBXFileReference; lastKnownFileType = sourcecode.swift; path = HelperFunctions.swift; sourceTree = "<group>"; };
		DD47E3D526F17ED900029299 /* CircleText.swift */ = {isa = PBXFileReference; lastKnownFileType = sourcecode.swift; path = CircleText.swift; sourceTree = "<group>"; };
		DD47E3D826F3093800029299 /* MessageBubble.swift */ = {isa = PBXFileReference; lastKnownFileType = sourcecode.swift; path = MessageBubble.swift; sourceTree = "<group>"; };
		DD47E3DA26F3901A00029299 /* Channels.swift */ = {isa = PBXFileReference; lastKnownFileType = sourcecode.swift; path = Channels.swift; sourceTree = "<group>"; };
		DD47E3DC26F390A000029299 /* Messages.swift */ = {isa = PBXFileReference; lastKnownFileType = sourcecode.swift; path = Messages.swift; sourceTree = "<group>"; };
		DD47E3DE26F39D9F00029299 /* MyInfoModel.swift */ = {isa = PBXFileReference; lastKnownFileType = sourcecode.swift; path = MyInfoModel.swift; sourceTree = "<group>"; };
		DD4A911D2708C65400501B7E /* AppSettings.swift */ = {isa = PBXFileReference; lastKnownFileType = sourcecode.swift; path = AppSettings.swift; sourceTree = "<group>"; };
		DD4A911F2708C66600501B7E /* Configuration.swift */ = {isa = PBXFileReference; lastKnownFileType = sourcecode.swift; path = Configuration.swift; sourceTree = "<group>"; };
		DD8169F8271F1A6100F4AB02 /* Logger.swift */ = {isa = PBXFileReference; lastKnownFileType = sourcecode.swift; path = Logger.swift; sourceTree = "<group>"; };
		DD8169FA271F1F3A00F4AB02 /* MeshLog.swift */ = {isa = PBXFileReference; lastKnownFileType = sourcecode.swift; path = MeshLog.swift; sourceTree = "<group>"; };
		DD8169FE272476C700F4AB02 /* LogDocument.swift */ = {isa = PBXFileReference; lastKnownFileType = sourcecode.swift; path = LogDocument.swift; sourceTree = "<group>"; };
		DD836AE626F6B38600ABCC23 /* Connect.swift */ = {isa = PBXFileReference; lastKnownFileType = sourcecode.swift; path = Connect.swift; sourceTree = "<group>"; };
		DD836AEC26F858F900ABCC23 /* MeshData.swift */ = {isa = PBXFileReference; lastKnownFileType = sourcecode.swift; path = MeshData.swift; sourceTree = "<group>"; };
		DD836AEE26F85D8D00ABCC23 /* NodeInfoModel.swift */ = {isa = PBXFileReference; lastKnownFileType = sourcecode.swift; path = NodeInfoModel.swift; sourceTree = "<group>"; };
		DD90860A26F645B700DC5189 /* MeshtasticClient.entitlements */ = {isa = PBXFileReference; lastKnownFileType = text.plist.entitlements; path = MeshtasticClient.entitlements; sourceTree = "<group>"; };
		DD90860B26F684AF00DC5189 /* BatteryIcon.swift */ = {isa = PBXFileReference; lastKnownFileType = sourcecode.swift; path = BatteryIcon.swift; sourceTree = "<group>"; };
		DD90860D26F69BAE00DC5189 /* NodeMap.swift */ = {isa = PBXFileReference; lastKnownFileType = sourcecode.swift; path = NodeMap.swift; sourceTree = "<group>"; };
		DD913638270DFF4C00D7ACF3 /* LocalNotificationManager.swift */ = {isa = PBXFileReference; lastKnownFileType = sourcecode.swift; path = LocalNotificationManager.swift; sourceTree = "<group>"; };
		DDAF8C5226EB1DF10058C060 /* BLEManager.swift */ = {isa = PBXFileReference; lastKnownFileType = sourcecode.swift; path = BLEManager.swift; sourceTree = "<group>"; };
		DDAF8C5726ED07FD0058C060 /* mesh.pb.swift */ = {isa = PBXFileReference; fileEncoding = 4; lastKnownFileType = sourcecode.swift; path = mesh.pb.swift; sourceTree = "<group>"; };
		DDAF8C5C26ED09490058C060 /* portnums.pb.swift */ = {isa = PBXFileReference; fileEncoding = 4; lastKnownFileType = sourcecode.swift; path = portnums.pb.swift; sourceTree = "<group>"; };
		DDAF8C5E26ED09B50058C060 /* radioconfig.pb.swift */ = {isa = PBXFileReference; fileEncoding = 4; lastKnownFileType = sourcecode.swift; path = radioconfig.pb.swift; sourceTree = "<group>"; };
		DDAF8C6026ED0A230058C060 /* mqtt.pb.swift */ = {isa = PBXFileReference; fileEncoding = 4; lastKnownFileType = sourcecode.swift; path = mqtt.pb.swift; sourceTree = "<group>"; };
		DDAF8C6126ED0A230058C060 /* admin.pb.swift */ = {isa = PBXFileReference; fileEncoding = 4; lastKnownFileType = sourcecode.swift; path = admin.pb.swift; sourceTree = "<group>"; };
		DDAF8C6426ED0A490058C060 /* channel.pb.swift */ = {isa = PBXFileReference; fileEncoding = 4; lastKnownFileType = sourcecode.swift; path = channel.pb.swift; sourceTree = "<group>"; };
		DDAF8C6626ED0C8C0058C060 /* remote_hardware.pb.swift */ = {isa = PBXFileReference; fileEncoding = 4; lastKnownFileType = sourcecode.swift; path = remote_hardware.pb.swift; sourceTree = "<group>"; };
		DDAF8C6826ED0D070058C060 /* deviceonly.pb.swift */ = {isa = PBXFileReference; fileEncoding = 4; lastKnownFileType = sourcecode.swift; path = deviceonly.pb.swift; sourceTree = "<group>"; };
		DDAF8C6A26ED0DD80058C060 /* environmental_measurement.pb.swift */ = {isa = PBXFileReference; fileEncoding = 4; lastKnownFileType = sourcecode.swift; path = environmental_measurement.pb.swift; sourceTree = "<group>"; };
		DDAF8C6D26ED19040058C060 /* Extensions.swift */ = {isa = PBXFileReference; lastKnownFileType = sourcecode.swift; path = Extensions.swift; sourceTree = "<group>"; };
		DDB0209F272B0C6B00F8DBAE /* PersistanceController.swift */ = {isa = PBXFileReference; lastKnownFileType = sourcecode.swift; path = PersistanceController.swift; sourceTree = "<group>"; };
		DDB020A1273396D800F8DBAE /* RELEASENOTES.md */ = {isa = PBXFileReference; lastKnownFileType = net.daringfireball.markdown; path = RELEASENOTES.md; sourceTree = "<group>"; };
		DDB020A32733A6F400F8DBAE /* MeshtasticClient.xcdatamodel */ = {isa = PBXFileReference; lastKnownFileType = wrapper.xcdatamodel; path = MeshtasticClient.xcdatamodel; sourceTree = "<group>"; };
		DDB020A82733AECE00F8DBAE /* NodeInfoEntity.swift */ = {isa = PBXFileReference; lastKnownFileType = sourcecode.swift; path = NodeInfoEntity.swift; sourceTree = "<group>"; };
		DDC2E15426CE248E0042C5E4 /* MeshtasticClient.app */ = {isa = PBXFileReference; explicitFileType = wrapper.application; includeInIndex = 0; path = MeshtasticClient.app; sourceTree = BUILT_PRODUCTS_DIR; };
		DDC2E15726CE248E0042C5E4 /* MeshtasticClientApp.swift */ = {isa = PBXFileReference; lastKnownFileType = sourcecode.swift; path = MeshtasticClientApp.swift; sourceTree = "<group>"; };
		DDC2E15B26CE248F0042C5E4 /* Assets.xcassets */ = {isa = PBXFileReference; lastKnownFileType = folder.assetcatalog; path = Assets.xcassets; sourceTree = "<group>"; };
		DDC2E15E26CE248F0042C5E4 /* Preview Assets.xcassets */ = {isa = PBXFileReference; lastKnownFileType = folder.assetcatalog; path = "Preview Assets.xcassets"; sourceTree = "<group>"; };
		DDC2E16526CE248F0042C5E4 /* Info.plist */ = {isa = PBXFileReference; lastKnownFileType = text.plist.xml; path = Info.plist; sourceTree = "<group>"; };
		DDC2E16A26CE248F0042C5E4 /* MeshtasticClientTests.xctest */ = {isa = PBXFileReference; explicitFileType = wrapper.cfbundle; includeInIndex = 0; path = MeshtasticClientTests.xctest; sourceTree = BUILT_PRODUCTS_DIR; };
		DDC2E16E26CE248F0042C5E4 /* MeshtasticClientTests.swift */ = {isa = PBXFileReference; lastKnownFileType = sourcecode.swift; path = MeshtasticClientTests.swift; sourceTree = "<group>"; };
		DDC2E17026CE248F0042C5E4 /* Info.plist */ = {isa = PBXFileReference; lastKnownFileType = text.plist.xml; path = Info.plist; sourceTree = "<group>"; };
		DDC2E17526CE248F0042C5E4 /* MeshtasticClientUITests.xctest */ = {isa = PBXFileReference; explicitFileType = wrapper.cfbundle; includeInIndex = 0; path = MeshtasticClientUITests.xctest; sourceTree = BUILT_PRODUCTS_DIR; };
		DDC2E17926CE248F0042C5E4 /* MeshtasticClientUITests.swift */ = {isa = PBXFileReference; lastKnownFileType = sourcecode.swift; path = MeshtasticClientUITests.swift; sourceTree = "<group>"; };
		DDC2E17B26CE248F0042C5E4 /* Info.plist */ = {isa = PBXFileReference; lastKnownFileType = text.plist.xml; path = Info.plist; sourceTree = "<group>"; };
		DDC2E18E26CE25FE0042C5E4 /* ContentView.swift */ = {isa = PBXFileReference; lastKnownFileType = sourcecode.swift; path = ContentView.swift; sourceTree = "<group>"; };
		DDC2E1A626CEB3400042C5E4 /* LocationHelper.swift */ = {isa = PBXFileReference; lastKnownFileType = sourcecode.swift; path = LocationHelper.swift; sourceTree = "<group>"; };
		DDF924C526FA2375009FE055 /* MessageModel.swift */ = {isa = PBXFileReference; lastKnownFileType = sourcecode.swift; path = MessageModel.swift; sourceTree = "<group>"; };
		DDF924C926FBB953009FE055 /* ConnectedDevice.swift */ = {isa = PBXFileReference; lastKnownFileType = sourcecode.swift; path = ConnectedDevice.swift; sourceTree = "<group>"; };
/* End PBXFileReference section */

/* Begin PBXFrameworksBuildPhase section */
		DDC2E15126CE248E0042C5E4 /* Frameworks */ = {
			isa = PBXFrameworksBuildPhase;
			buildActionMask = 2147483647;
			files = (
				DD8EDE9426F97A2B00A5A10B /* SwiftProtobuf in Frameworks */,
			);
			runOnlyForDeploymentPostprocessing = 0;
		};
		DDC2E16726CE248F0042C5E4 /* Frameworks */ = {
			isa = PBXFrameworksBuildPhase;
			buildActionMask = 2147483647;
			files = (
			);
			runOnlyForDeploymentPostprocessing = 0;
		};
		DDC2E17226CE248F0042C5E4 /* Frameworks */ = {
			isa = PBXFrameworksBuildPhase;
			buildActionMask = 2147483647;
			files = (
			);
			runOnlyForDeploymentPostprocessing = 0;
		};
/* End PBXFrameworksBuildPhase section */

/* Begin PBXGroup section */
		DD47E3CA26F0E50300029299 /* Nodes */ = {
			isa = PBXGroup;
			children = (
				DD47E3CB26F0E51D00029299 /* NodeDetail.swift */,
				DD47E3CD26F103C600029299 /* NodeList.swift */,
				DD47E3CF26F1073F00029299 /* NodeRow.swift */,
				DD90860D26F69BAE00DC5189 /* NodeMap.swift */,
			);
			path = Nodes;
			sourceTree = "<group>";
		};
		DD47E3D726F2F21A00029299 /* Bluetooth */ = {
			isa = PBXGroup;
			children = (
				DD836AE626F6B38600ABCC23 /* Connect.swift */,
			);
			path = Bluetooth;
			sourceTree = "<group>";
		};
		DD4A911C2708C57100501B7E /* Settings */ = {
			isa = PBXGroup;
			children = (
				DD4A911D2708C65400501B7E /* AppSettings.swift */,
				DD4A911F2708C66600501B7E /* Configuration.swift */,
				DD8169FA271F1F3A00F4AB02 /* MeshLog.swift */,
				DD8169FE272476C700F4AB02 /* LogDocument.swift */,
			);
			path = Settings;
			sourceTree = "<group>";
		};
		DD8EDE9226F97A2B00A5A10B /* Frameworks */ = {
			isa = PBXGroup;
			children = (
			);
			name = Frameworks;
			sourceTree = "<group>";
		};
		DDAF8C5626ED07740058C060 /* Protobufs */ = {
			isa = PBXGroup;
			children = (
				DDAF8C5E26ED09B50058C060 /* radioconfig.pb.swift */,
				DDAF8C6426ED0A490058C060 /* channel.pb.swift */,
				DDAF8C6826ED0D070058C060 /* deviceonly.pb.swift */,
				DDAF8C5C26ED09490058C060 /* portnums.pb.swift */,
				DDAF8C6626ED0C8C0058C060 /* remote_hardware.pb.swift */,
				DDAF8C6A26ED0DD80058C060 /* environmental_measurement.pb.swift */,
				DDAF8C6126ED0A230058C060 /* admin.pb.swift */,
				DDAF8C6026ED0A230058C060 /* mqtt.pb.swift */,
				DDAF8C5726ED07FD0058C060 /* mesh.pb.swift */,
			);
			path = Protobufs;
			sourceTree = "<group>";
		};
		DDB0209E272B0C5700F8DBAE /* Data */ = {
			isa = PBXGroup;
			children = (
				DDB0209F272B0C6B00F8DBAE /* PersistanceController.swift */,
				DDB020A82733AECE00F8DBAE /* NodeInfoEntity.swift */,
			);
			path = Data;
			sourceTree = "<group>";
		};
		DDC2E14B26CE248E0042C5E4 = {
			isa = PBXGroup;
			children = (
				DDC2E15626CE248E0042C5E4 /* MeshtasticClient */,
				DDC2E16D26CE248F0042C5E4 /* MeshtasticClientTests */,
				DDC2E17826CE248F0042C5E4 /* MeshtasticClientUITests */,
				DDC2E15526CE248E0042C5E4 /* Products */,
				DD8EDE9226F97A2B00A5A10B /* Frameworks */,
			);
			sourceTree = "<group>";
			usesTabs = 1;
		};
		DDC2E15526CE248E0042C5E4 /* Products */ = {
			isa = PBXGroup;
			children = (
				DDC2E15426CE248E0042C5E4 /* MeshtasticClient.app */,
				DDC2E16A26CE248F0042C5E4 /* MeshtasticClientTests.xctest */,
				DDC2E17526CE248F0042C5E4 /* MeshtasticClientUITests.xctest */,
			);
			name = Products;
			sourceTree = "<group>";
		};
		DDC2E15626CE248E0042C5E4 /* MeshtasticClient */ = {
			isa = PBXGroup;
			children = (
				DD90860A26F645B700DC5189 /* MeshtasticClient.entitlements */,
				DDAF8C5626ED07740058C060 /* Protobufs */,
				DDC2E1A526CEB32B0042C5E4 /* Helpers */,
				DDC2E18726CE24E40042C5E4 /* Views */,
				DDC2E18826CE24EE0042C5E4 /* Model */,
				DDC2E18926CE24F70042C5E4 /* Resources */,
				DDC2E15726CE248E0042C5E4 /* MeshtasticClientApp.swift */,
				DDC2E15B26CE248F0042C5E4 /* Assets.xcassets */,
				DDC2E16526CE248F0042C5E4 /* Info.plist */,
				DDC2E15D26CE248F0042C5E4 /* Preview Content */,
				DDB020A1273396D800F8DBAE /* RELEASENOTES.md */,
				DDB020A22733A6F400F8DBAE /* MeshtasticClient.xcdatamodeld */,
			);
			path = MeshtasticClient;
			sourceTree = "<group>";
		};
		DDC2E15D26CE248F0042C5E4 /* Preview Content */ = {
			isa = PBXGroup;
			children = (
				DDC2E15E26CE248F0042C5E4 /* Preview Assets.xcassets */,
			);
			path = "Preview Content";
			sourceTree = "<group>";
		};
		DDC2E16D26CE248F0042C5E4 /* MeshtasticClientTests */ = {
			isa = PBXGroup;
			children = (
				DDC2E16E26CE248F0042C5E4 /* MeshtasticClientTests.swift */,
				DDC2E17026CE248F0042C5E4 /* Info.plist */,
			);
			path = MeshtasticClientTests;
			sourceTree = "<group>";
		};
		DDC2E17826CE248F0042C5E4 /* MeshtasticClientUITests */ = {
			isa = PBXGroup;
			children = (
				DDC2E17926CE248F0042C5E4 /* MeshtasticClientUITests.swift */,
				DDC2E17B26CE248F0042C5E4 /* Info.plist */,
			);
			path = MeshtasticClientUITests;
			sourceTree = "<group>";
		};
		DDC2E18726CE24E40042C5E4 /* Views */ = {
			isa = PBXGroup;
			children = (
				DDC2E18D26CE25CB0042C5E4 /* Helpers */,
				DD47E3D726F2F21A00029299 /* Bluetooth */,
				DD47E3CA26F0E50300029299 /* Nodes */,
				DDC2E18B26CE25A70042C5E4 /* Messages */,
				DDC2E18E26CE25FE0042C5E4 /* ContentView.swift */,
				DD4A911C2708C57100501B7E /* Settings */,
			);
			path = Views;
			sourceTree = "<group>";
		};
		DDC2E18826CE24EE0042C5E4 /* Model */ = {
			isa = PBXGroup;
			children = (
				DDB0209E272B0C5700F8DBAE /* Data */,
				DD47E3DE26F39D9F00029299 /* MyInfoModel.swift */,
				DDF924C526FA2375009FE055 /* MessageModel.swift */,
				DD836AEC26F858F900ABCC23 /* MeshData.swift */,
				DD836AEE26F85D8D00ABCC23 /* NodeInfoModel.swift */,
				DD23A50E26FD1B4400D9B90C /* PeripheralModel.swift */,
				DD23A51226FEF5D500D9B90C /* MessageData.swift */,
			);
			path = Model;
			sourceTree = "<group>";
		};
		DDC2E18926CE24F70042C5E4 /* Resources */ = {
			isa = PBXGroup;
			children = (
			);
			path = Resources;
			sourceTree = "<group>";
		};
		DDC2E18B26CE25A70042C5E4 /* Messages */ = {
			isa = PBXGroup;
			children = (
				DD47E3DA26F3901A00029299 /* Channels.swift */,
				DD47E3DC26F390A000029299 /* Messages.swift */,
			);
			path = Messages;
			sourceTree = "<group>";
		};
		DDC2E18D26CE25CB0042C5E4 /* Helpers */ = {
			isa = PBXGroup;
			children = (
				DD47E3D526F17ED900029299 /* CircleText.swift */,
				DD47E3D826F3093800029299 /* MessageBubble.swift */,
				DD90860B26F684AF00DC5189 /* BatteryIcon.swift */,
				DDF924C926FBB953009FE055 /* ConnectedDevice.swift */,
			);
			path = Helpers;
			sourceTree = "<group>";
		};
		DDC2E1A526CEB32B0042C5E4 /* Helpers */ = {
			isa = PBXGroup;
			children = (
				DDAF8C5226EB1DF10058C060 /* BLEManager.swift */,
				DDC2E1A626CEB3400042C5E4 /* LocationHelper.swift */,
				DDAF8C6D26ED19040058C060 /* Extensions.swift */,
				DD47E3D126F1210600029299 /* HelperFunctions.swift */,
				DD913638270DFF4C00D7ACF3 /* LocalNotificationManager.swift */,
				DD8169F8271F1A6100F4AB02 /* Logger.swift */,
			);
			path = Helpers;
			sourceTree = "<group>";
		};
/* End PBXGroup section */

/* Begin PBXNativeTarget section */
		DDC2E15326CE248E0042C5E4 /* MeshtasticClient */ = {
			isa = PBXNativeTarget;
			buildConfigurationList = DDC2E17E26CE248F0042C5E4 /* Build configuration list for PBXNativeTarget "MeshtasticClient" */;
			buildPhases = (
				DDC2E15026CE248E0042C5E4 /* Sources */,
				DDC2E15126CE248E0042C5E4 /* Frameworks */,
				DDC2E15226CE248E0042C5E4 /* Resources */,
			);
			buildRules = (
			);
			dependencies = (
			);
			name = MeshtasticClient;
			packageProductDependencies = (
				DD8EDE9326F97A2B00A5A10B /* SwiftProtobuf */,
			);
			productName = MeshtasticClient;
			productReference = DDC2E15426CE248E0042C5E4 /* MeshtasticClient.app */;
			productType = "com.apple.product-type.application";
		};
		DDC2E16926CE248F0042C5E4 /* MeshtasticClientTests */ = {
			isa = PBXNativeTarget;
			buildConfigurationList = DDC2E18126CE248F0042C5E4 /* Build configuration list for PBXNativeTarget "MeshtasticClientTests" */;
			buildPhases = (
				DDC2E16626CE248F0042C5E4 /* Sources */,
				DDC2E16726CE248F0042C5E4 /* Frameworks */,
				DDC2E16826CE248F0042C5E4 /* Resources */,
			);
			buildRules = (
			);
			dependencies = (
				DDC2E16C26CE248F0042C5E4 /* PBXTargetDependency */,
			);
			name = MeshtasticClientTests;
			productName = MeshtasticClientTests;
			productReference = DDC2E16A26CE248F0042C5E4 /* MeshtasticClientTests.xctest */;
			productType = "com.apple.product-type.bundle.unit-test";
		};
		DDC2E17426CE248F0042C5E4 /* MeshtasticClientUITests */ = {
			isa = PBXNativeTarget;
			buildConfigurationList = DDC2E18426CE248F0042C5E4 /* Build configuration list for PBXNativeTarget "MeshtasticClientUITests" */;
			buildPhases = (
				DDC2E17126CE248F0042C5E4 /* Sources */,
				DDC2E17226CE248F0042C5E4 /* Frameworks */,
				DDC2E17326CE248F0042C5E4 /* Resources */,
			);
			buildRules = (
			);
			dependencies = (
				DDC2E17726CE248F0042C5E4 /* PBXTargetDependency */,
			);
			name = MeshtasticClientUITests;
			productName = MeshtasticClientUITests;
			productReference = DDC2E17526CE248F0042C5E4 /* MeshtasticClientUITests.xctest */;
			productType = "com.apple.product-type.bundle.ui-testing";
		};
/* End PBXNativeTarget section */

/* Begin PBXProject section */
		DDC2E14C26CE248E0042C5E4 /* Project object */ = {
			isa = PBXProject;
			attributes = {
				LastSwiftUpdateCheck = 1250;
				LastUpgradeCheck = 1250;
				TargetAttributes = {
					DDC2E15326CE248E0042C5E4 = {
						CreatedOnToolsVersion = 12.5.1;
					};
					DDC2E16926CE248F0042C5E4 = {
						CreatedOnToolsVersion = 12.5.1;
						TestTargetID = DDC2E15326CE248E0042C5E4;
					};
					DDC2E17426CE248F0042C5E4 = {
						CreatedOnToolsVersion = 12.5.1;
						TestTargetID = DDC2E15326CE248E0042C5E4;
					};
				};
			};
			buildConfigurationList = DDC2E14F26CE248E0042C5E4 /* Build configuration list for PBXProject "Meshtastic Client" */;
			compatibilityVersion = "Xcode 13.0";
			developmentRegion = en;
			hasScannedForEncodings = 0;
			knownRegions = (
				en,
				Base,
			);
			mainGroup = DDC2E14B26CE248E0042C5E4;
			packageReferences = (
				DDAF8C5926ED08D30058C060 /* XCRemoteSwiftPackageReference "swift-protobuf" */,
			);
			productRefGroup = DDC2E15526CE248E0042C5E4 /* Products */;
			projectDirPath = "";
			projectRoot = "";
			targets = (
				DDC2E15326CE248E0042C5E4 /* MeshtasticClient */,
				DDC2E16926CE248F0042C5E4 /* MeshtasticClientTests */,
				DDC2E17426CE248F0042C5E4 /* MeshtasticClientUITests */,
			);
		};
/* End PBXProject section */

/* Begin PBXResourcesBuildPhase section */
		DDC2E15226CE248E0042C5E4 /* Resources */ = {
			isa = PBXResourcesBuildPhase;
			buildActionMask = 2147483647;
			files = (
				DDC2E15F26CE248F0042C5E4 /* Preview Assets.xcassets in Resources */,
				DDC2E15C26CE248F0042C5E4 /* Assets.xcassets in Resources */,
			);
			runOnlyForDeploymentPostprocessing = 0;
		};
		DDC2E16826CE248F0042C5E4 /* Resources */ = {
			isa = PBXResourcesBuildPhase;
			buildActionMask = 2147483647;
			files = (
			);
			runOnlyForDeploymentPostprocessing = 0;
		};
		DDC2E17326CE248F0042C5E4 /* Resources */ = {
			isa = PBXResourcesBuildPhase;
			buildActionMask = 2147483647;
			files = (
			);
			runOnlyForDeploymentPostprocessing = 0;
		};
/* End PBXResourcesBuildPhase section */

/* Begin PBXSourcesBuildPhase section */
		DDC2E15026CE248E0042C5E4 /* Sources */ = {
			isa = PBXSourcesBuildPhase;
			buildActionMask = 2147483647;
			files = (
				DD836AE726F6B38600ABCC23 /* Connect.swift in Sources */,
				DDAF8C6E26ED19040058C060 /* Extensions.swift in Sources */,
				DD47E3CC26F0E51D00029299 /* NodeDetail.swift in Sources */,
				DD836AEF26F85D8D00ABCC23 /* NodeInfoModel.swift in Sources */,
				DDC2E1A726CEB3400042C5E4 /* LocationHelper.swift in Sources */,
				DDB020A0272B0C6B00F8DBAE /* PersistanceController.swift in Sources */,
				DD47E3D226F1210600029299 /* HelperFunctions.swift in Sources */,
				DDAF8C5F26ED09B50058C060 /* radioconfig.pb.swift in Sources */,
				DD913639270DFF4C00D7ACF3 /* LocalNotificationManager.swift in Sources */,
				DDAF8C5326EB1DF10058C060 /* BLEManager.swift in Sources */,
				DD90860E26F69BAE00DC5189 /* NodeMap.swift in Sources */,
				DD47E3DB26F3901B00029299 /* Channels.swift in Sources */,
				DD8169FF272476C700F4AB02 /* LogDocument.swift in Sources */,
				DDAF8C6926ED0D070058C060 /* deviceonly.pb.swift in Sources */,
				DD23A51326FEF5D500D9B90C /* MessageData.swift in Sources */,
				DD836AED26F858F900ABCC23 /* MeshData.swift in Sources */,
				DDAF8C6B26ED0DD80058C060 /* environmental_measurement.pb.swift in Sources */,
				DDB020A42733A6F400F8DBAE /* MeshtasticClient.xcdatamodeld in Sources */,
				DD90860C26F684AF00DC5189 /* BatteryIcon.swift in Sources */,
				DD4A91202708C66600501B7E /* Configuration.swift in Sources */,
				DD4A911E2708C65400501B7E /* AppSettings.swift in Sources */,
				DDAF8C6226ED0A230058C060 /* mqtt.pb.swift in Sources */,
				DDF924CA26FBB953009FE055 /* ConnectedDevice.swift in Sources */,
				DDAF8C5D26ED09490058C060 /* portnums.pb.swift in Sources */,
				DD47E3DF26F39D9F00029299 /* MyInfoModel.swift in Sources */,
				DDB020A92733AECE00F8DBAE /* NodeInfoEntity.swift in Sources */,
				DD23A50F26FD1B4400D9B90C /* PeripheralModel.swift in Sources */,
				DD47E3CE26F103C600029299 /* NodeList.swift in Sources */,
				DD47E3D026F1073F00029299 /* NodeRow.swift in Sources */,
				DD47E3D626F17ED900029299 /* CircleText.swift in Sources */,
				DDF924C626FA2375009FE055 /* MessageModel.swift in Sources */,
				DDC2E18F26CE25FE0042C5E4 /* ContentView.swift in Sources */,
				DDAF8C6326ED0A230058C060 /* admin.pb.swift in Sources */,
				DDAF8C5826ED07FD0058C060 /* mesh.pb.swift in Sources */,
				DD8169FB271F1F3A00F4AB02 /* MeshLog.swift in Sources */,
				DD47E3D926F3093800029299 /* MessageBubble.swift in Sources */,
				DD8169F9271F1A6100F4AB02 /* Logger.swift in Sources */,
				DDAF8C6726ED0C8C0058C060 /* remote_hardware.pb.swift in Sources */,
				DDAF8C6526ED0A490058C060 /* channel.pb.swift in Sources */,
				DD47E3DD26F390A000029299 /* Messages.swift in Sources */,
				DDC2E15826CE248E0042C5E4 /* MeshtasticClientApp.swift in Sources */,
			);
			runOnlyForDeploymentPostprocessing = 0;
		};
		DDC2E16626CE248F0042C5E4 /* Sources */ = {
			isa = PBXSourcesBuildPhase;
			buildActionMask = 2147483647;
			files = (
				DDC2E16F26CE248F0042C5E4 /* MeshtasticClientTests.swift in Sources */,
			);
			runOnlyForDeploymentPostprocessing = 0;
		};
		DDC2E17126CE248F0042C5E4 /* Sources */ = {
			isa = PBXSourcesBuildPhase;
			buildActionMask = 2147483647;
			files = (
				DDC2E17A26CE248F0042C5E4 /* MeshtasticClientUITests.swift in Sources */,
			);
			runOnlyForDeploymentPostprocessing = 0;
		};
/* End PBXSourcesBuildPhase section */

/* Begin PBXTargetDependency section */
		DDC2E16C26CE248F0042C5E4 /* PBXTargetDependency */ = {
			isa = PBXTargetDependency;
			target = DDC2E15326CE248E0042C5E4 /* MeshtasticClient */;
			targetProxy = DDC2E16B26CE248F0042C5E4 /* PBXContainerItemProxy */;
		};
		DDC2E17726CE248F0042C5E4 /* PBXTargetDependency */ = {
			isa = PBXTargetDependency;
			target = DDC2E15326CE248E0042C5E4 /* MeshtasticClient */;
			targetProxy = DDC2E17626CE248F0042C5E4 /* PBXContainerItemProxy */;
		};
/* End PBXTargetDependency section */

/* Begin XCBuildConfiguration section */
		DDC2E17C26CE248F0042C5E4 /* Debug */ = {
			isa = XCBuildConfiguration;
			buildSettings = {
				ALWAYS_SEARCH_USER_PATHS = NO;
				CLANG_ANALYZER_NONNULL = YES;
				CLANG_ANALYZER_NUMBER_OBJECT_CONVERSION = YES_AGGRESSIVE;
				CLANG_CXX_LANGUAGE_STANDARD = "gnu++14";
				CLANG_CXX_LIBRARY = "libc++";
				CLANG_ENABLE_MODULES = YES;
				CLANG_ENABLE_OBJC_ARC = YES;
				CLANG_ENABLE_OBJC_WEAK = YES;
				CLANG_WARN_BLOCK_CAPTURE_AUTORELEASING = YES;
				CLANG_WARN_BOOL_CONVERSION = YES;
				CLANG_WARN_COMMA = YES;
				CLANG_WARN_CONSTANT_CONVERSION = YES;
				CLANG_WARN_DEPRECATED_OBJC_IMPLEMENTATIONS = YES;
				CLANG_WARN_DIRECT_OBJC_ISA_USAGE = YES_ERROR;
				CLANG_WARN_DOCUMENTATION_COMMENTS = YES;
				CLANG_WARN_EMPTY_BODY = YES;
				CLANG_WARN_ENUM_CONVERSION = YES;
				CLANG_WARN_INFINITE_RECURSION = YES;
				CLANG_WARN_INT_CONVERSION = YES;
				CLANG_WARN_NON_LITERAL_NULL_CONVERSION = YES;
				CLANG_WARN_OBJC_IMPLICIT_RETAIN_SELF = YES;
				CLANG_WARN_OBJC_LITERAL_CONVERSION = YES;
				CLANG_WARN_OBJC_ROOT_CLASS = YES_ERROR;
				CLANG_WARN_QUOTED_INCLUDE_IN_FRAMEWORK_HEADER = YES;
				CLANG_WARN_RANGE_LOOP_ANALYSIS = YES;
				CLANG_WARN_STRICT_PROTOTYPES = YES;
				CLANG_WARN_SUSPICIOUS_MOVE = YES;
				CLANG_WARN_UNGUARDED_AVAILABILITY = YES_AGGRESSIVE;
				CLANG_WARN_UNREACHABLE_CODE = YES;
				CLANG_WARN__DUPLICATE_METHOD_MATCH = YES;
				COPY_PHASE_STRIP = NO;
				DEBUG_INFORMATION_FORMAT = dwarf;
				ENABLE_STRICT_OBJC_MSGSEND = YES;
				ENABLE_TESTABILITY = YES;
				GCC_C_LANGUAGE_STANDARD = gnu11;
				GCC_DYNAMIC_NO_PIC = NO;
				GCC_NO_COMMON_BLOCKS = YES;
				GCC_OPTIMIZATION_LEVEL = 0;
				GCC_PREPROCESSOR_DEFINITIONS = (
					"DEBUG=1",
					"$(inherited)",
				);
				GCC_WARN_64_TO_32_BIT_CONVERSION = YES;
				GCC_WARN_ABOUT_RETURN_TYPE = YES_ERROR;
				GCC_WARN_UNDECLARED_SELECTOR = YES;
				GCC_WARN_UNINITIALIZED_AUTOS = YES_AGGRESSIVE;
				GCC_WARN_UNUSED_FUNCTION = YES;
				GCC_WARN_UNUSED_VARIABLE = YES;
				IPHONEOS_DEPLOYMENT_TARGET = 15.0;
				MTL_ENABLE_DEBUG_INFO = INCLUDE_SOURCE;
				MTL_FAST_MATH = YES;
				ONLY_ACTIVE_ARCH = YES;
				SDKROOT = iphoneos;
				SWIFT_ACTIVE_COMPILATION_CONDITIONS = DEBUG;
				SWIFT_OPTIMIZATION_LEVEL = "-Onone";
				TARGETED_DEVICE_FAMILY = "1,2,6";
			};
			name = Debug;
		};
		DDC2E17D26CE248F0042C5E4 /* Release */ = {
			isa = XCBuildConfiguration;
			buildSettings = {
				ALWAYS_SEARCH_USER_PATHS = NO;
				CLANG_ANALYZER_NONNULL = YES;
				CLANG_ANALYZER_NUMBER_OBJECT_CONVERSION = YES_AGGRESSIVE;
				CLANG_CXX_LANGUAGE_STANDARD = "gnu++14";
				CLANG_CXX_LIBRARY = "libc++";
				CLANG_ENABLE_MODULES = YES;
				CLANG_ENABLE_OBJC_ARC = YES;
				CLANG_ENABLE_OBJC_WEAK = YES;
				CLANG_WARN_BLOCK_CAPTURE_AUTORELEASING = YES;
				CLANG_WARN_BOOL_CONVERSION = YES;
				CLANG_WARN_COMMA = YES;
				CLANG_WARN_CONSTANT_CONVERSION = YES;
				CLANG_WARN_DEPRECATED_OBJC_IMPLEMENTATIONS = YES;
				CLANG_WARN_DIRECT_OBJC_ISA_USAGE = YES_ERROR;
				CLANG_WARN_DOCUMENTATION_COMMENTS = YES;
				CLANG_WARN_EMPTY_BODY = YES;
				CLANG_WARN_ENUM_CONVERSION = YES;
				CLANG_WARN_INFINITE_RECURSION = YES;
				CLANG_WARN_INT_CONVERSION = YES;
				CLANG_WARN_NON_LITERAL_NULL_CONVERSION = YES;
				CLANG_WARN_OBJC_IMPLICIT_RETAIN_SELF = YES;
				CLANG_WARN_OBJC_LITERAL_CONVERSION = YES;
				CLANG_WARN_OBJC_ROOT_CLASS = YES_ERROR;
				CLANG_WARN_QUOTED_INCLUDE_IN_FRAMEWORK_HEADER = YES;
				CLANG_WARN_RANGE_LOOP_ANALYSIS = YES;
				CLANG_WARN_STRICT_PROTOTYPES = YES;
				CLANG_WARN_SUSPICIOUS_MOVE = YES;
				CLANG_WARN_UNGUARDED_AVAILABILITY = YES_AGGRESSIVE;
				CLANG_WARN_UNREACHABLE_CODE = YES;
				CLANG_WARN__DUPLICATE_METHOD_MATCH = YES;
				COPY_PHASE_STRIP = NO;
				DEBUG_INFORMATION_FORMAT = "dwarf-with-dsym";
				ENABLE_NS_ASSERTIONS = NO;
				ENABLE_STRICT_OBJC_MSGSEND = YES;
				GCC_C_LANGUAGE_STANDARD = gnu11;
				GCC_NO_COMMON_BLOCKS = YES;
				GCC_WARN_64_TO_32_BIT_CONVERSION = YES;
				GCC_WARN_ABOUT_RETURN_TYPE = YES_ERROR;
				GCC_WARN_UNDECLARED_SELECTOR = YES;
				GCC_WARN_UNINITIALIZED_AUTOS = YES_AGGRESSIVE;
				GCC_WARN_UNUSED_FUNCTION = YES;
				GCC_WARN_UNUSED_VARIABLE = YES;
				IPHONEOS_DEPLOYMENT_TARGET = 15.0;
				MTL_ENABLE_DEBUG_INFO = NO;
				MTL_FAST_MATH = YES;
				ONLY_ACTIVE_ARCH = YES;
				SDKROOT = iphoneos;
				SWIFT_COMPILATION_MODE = wholemodule;
				SWIFT_OPTIMIZATION_LEVEL = "-O";
				TARGETED_DEVICE_FAMILY = "1,2,6";
				VALIDATE_PRODUCT = YES;
			};
			name = Release;
		};
		DDC2E17F26CE248F0042C5E4 /* Debug */ = {
			isa = XCBuildConfiguration;
			buildSettings = {
				ASSETCATALOG_COMPILER_APPICON_NAME = AppIcon;
				ASSETCATALOG_COMPILER_GLOBAL_ACCENT_COLOR_NAME = AccentColor;
				ASSETCATALOG_COMPILER_INCLUDE_ALL_APPICON_ASSETS = YES;
				CODE_SIGN_ENTITLEMENTS = MeshtasticClient/MeshtasticClient.entitlements;
				CODE_SIGN_STYLE = Automatic;
				DEVELOPMENT_ASSET_PATHS = "\"MeshtasticClient/Preview Content\"";
				DEVELOPMENT_TEAM = GCH7VS5Y9R;
				ENABLE_PREVIEWS = YES;
				INFOPLIST_FILE = MeshtasticClient/Info.plist;
				IPHONEOS_DEPLOYMENT_TARGET = 15.0;
				LD_RUNPATH_SEARCH_PATHS = (
					"$(inherited)",
					"@executable_path/Frameworks",
				);
<<<<<<< HEAD
				MARKETING_VERSION = 1.27.9;
=======
				MARKETING_VERSION = 1.27.8;
>>>>>>> 667ee47c
				PRODUCT_BUNDLE_IDENTIFIER = gvh.MeshtasticClient;
				PRODUCT_NAME = "$(TARGET_NAME)";
				SUPPORTS_MACCATALYST = YES;
				SUPPORTS_MAC_DESIGNED_FOR_IPHONE_IPAD = NO;
				SWIFT_VERSION = 5.0;
				TARGETED_DEVICE_FAMILY = "1,2,6";
			};
			name = Debug;
		};
		DDC2E18026CE248F0042C5E4 /* Release */ = {
			isa = XCBuildConfiguration;
			buildSettings = {
				ASSETCATALOG_COMPILER_APPICON_NAME = AppIcon;
				ASSETCATALOG_COMPILER_GLOBAL_ACCENT_COLOR_NAME = AccentColor;
				ASSETCATALOG_COMPILER_INCLUDE_ALL_APPICON_ASSETS = YES;
				CODE_SIGN_ENTITLEMENTS = MeshtasticClient/MeshtasticClient.entitlements;
				CODE_SIGN_STYLE = Automatic;
				DEVELOPMENT_ASSET_PATHS = "\"MeshtasticClient/Preview Content\"";
				DEVELOPMENT_TEAM = GCH7VS5Y9R;
				ENABLE_PREVIEWS = YES;
				INFOPLIST_FILE = MeshtasticClient/Info.plist;
				IPHONEOS_DEPLOYMENT_TARGET = 15.0;
				LD_RUNPATH_SEARCH_PATHS = (
					"$(inherited)",
					"@executable_path/Frameworks",
				);
<<<<<<< HEAD
				MARKETING_VERSION = 1.27.9;
=======
				MARKETING_VERSION = 1.27.8;
>>>>>>> 667ee47c
				PRODUCT_BUNDLE_IDENTIFIER = gvh.MeshtasticClient;
				PRODUCT_NAME = "$(TARGET_NAME)";
				SUPPORTS_MACCATALYST = YES;
				SUPPORTS_MAC_DESIGNED_FOR_IPHONE_IPAD = NO;
				SWIFT_VERSION = 5.0;
				TARGETED_DEVICE_FAMILY = "1,2,6";
			};
			name = Release;
		};
		DDC2E18226CE248F0042C5E4 /* Debug */ = {
			isa = XCBuildConfiguration;
			buildSettings = {
				ALWAYS_EMBED_SWIFT_STANDARD_LIBRARIES = YES;
				BUNDLE_LOADER = "$(TEST_HOST)";
				CODE_SIGN_STYLE = Automatic;
				DEVELOPMENT_TEAM = GCH7VS5Y9R;
				INFOPLIST_FILE = MeshtasticClientTests/Info.plist;
				IPHONEOS_DEPLOYMENT_TARGET = 14.0;
				LD_RUNPATH_SEARCH_PATHS = (
					"$(inherited)",
					"@executable_path/Frameworks",
					"@loader_path/Frameworks",
				);
				PRODUCT_BUNDLE_IDENTIFIER = gvh.MeshtasticClientTests;
				PRODUCT_NAME = "$(TARGET_NAME)";
				SWIFT_VERSION = 5.0;
				TARGETED_DEVICE_FAMILY = "1,2";
				TEST_HOST = "$(BUILT_PRODUCTS_DIR)/MeshtasticClient.app/MeshtasticClient";
			};
			name = Debug;
		};
		DDC2E18326CE248F0042C5E4 /* Release */ = {
			isa = XCBuildConfiguration;
			buildSettings = {
				ALWAYS_EMBED_SWIFT_STANDARD_LIBRARIES = YES;
				BUNDLE_LOADER = "$(TEST_HOST)";
				CODE_SIGN_STYLE = Automatic;
				DEVELOPMENT_TEAM = GCH7VS5Y9R;
				INFOPLIST_FILE = MeshtasticClientTests/Info.plist;
				IPHONEOS_DEPLOYMENT_TARGET = 14.0;
				LD_RUNPATH_SEARCH_PATHS = (
					"$(inherited)",
					"@executable_path/Frameworks",
					"@loader_path/Frameworks",
				);
				PRODUCT_BUNDLE_IDENTIFIER = gvh.MeshtasticClientTests;
				PRODUCT_NAME = "$(TARGET_NAME)";
				SWIFT_VERSION = 5.0;
				TARGETED_DEVICE_FAMILY = "1,2";
				TEST_HOST = "$(BUILT_PRODUCTS_DIR)/MeshtasticClient.app/MeshtasticClient";
			};
			name = Release;
		};
		DDC2E18526CE248F0042C5E4 /* Debug */ = {
			isa = XCBuildConfiguration;
			buildSettings = {
				ALWAYS_EMBED_SWIFT_STANDARD_LIBRARIES = YES;
				CODE_SIGN_STYLE = Automatic;
				DEVELOPMENT_TEAM = GCH7VS5Y9R;
				INFOPLIST_FILE = MeshtasticClientUITests/Info.plist;
				LD_RUNPATH_SEARCH_PATHS = (
					"$(inherited)",
					"@executable_path/Frameworks",
					"@loader_path/Frameworks",
				);
				PRODUCT_BUNDLE_IDENTIFIER = gvh.MeshtasticClientUITests;
				PRODUCT_NAME = "$(TARGET_NAME)";
				SWIFT_VERSION = 5.0;
				TARGETED_DEVICE_FAMILY = "1,2";
				TEST_TARGET_NAME = MeshtasticClient;
			};
			name = Debug;
		};
		DDC2E18626CE248F0042C5E4 /* Release */ = {
			isa = XCBuildConfiguration;
			buildSettings = {
				ALWAYS_EMBED_SWIFT_STANDARD_LIBRARIES = YES;
				CODE_SIGN_STYLE = Automatic;
				DEVELOPMENT_TEAM = GCH7VS5Y9R;
				INFOPLIST_FILE = MeshtasticClientUITests/Info.plist;
				LD_RUNPATH_SEARCH_PATHS = (
					"$(inherited)",
					"@executable_path/Frameworks",
					"@loader_path/Frameworks",
				);
				PRODUCT_BUNDLE_IDENTIFIER = gvh.MeshtasticClientUITests;
				PRODUCT_NAME = "$(TARGET_NAME)";
				SWIFT_VERSION = 5.0;
				TARGETED_DEVICE_FAMILY = "1,2";
				TEST_TARGET_NAME = MeshtasticClient;
			};
			name = Release;
		};
/* End XCBuildConfiguration section */

/* Begin XCConfigurationList section */
		DDC2E14F26CE248E0042C5E4 /* Build configuration list for PBXProject "Meshtastic Client" */ = {
			isa = XCConfigurationList;
			buildConfigurations = (
				DDC2E17C26CE248F0042C5E4 /* Debug */,
				DDC2E17D26CE248F0042C5E4 /* Release */,
			);
			defaultConfigurationIsVisible = 0;
			defaultConfigurationName = Release;
		};
		DDC2E17E26CE248F0042C5E4 /* Build configuration list for PBXNativeTarget "MeshtasticClient" */ = {
			isa = XCConfigurationList;
			buildConfigurations = (
				DDC2E17F26CE248F0042C5E4 /* Debug */,
				DDC2E18026CE248F0042C5E4 /* Release */,
			);
			defaultConfigurationIsVisible = 0;
			defaultConfigurationName = Release;
		};
		DDC2E18126CE248F0042C5E4 /* Build configuration list for PBXNativeTarget "MeshtasticClientTests" */ = {
			isa = XCConfigurationList;
			buildConfigurations = (
				DDC2E18226CE248F0042C5E4 /* Debug */,
				DDC2E18326CE248F0042C5E4 /* Release */,
			);
			defaultConfigurationIsVisible = 0;
			defaultConfigurationName = Release;
		};
		DDC2E18426CE248F0042C5E4 /* Build configuration list for PBXNativeTarget "MeshtasticClientUITests" */ = {
			isa = XCConfigurationList;
			buildConfigurations = (
				DDC2E18526CE248F0042C5E4 /* Debug */,
				DDC2E18626CE248F0042C5E4 /* Release */,
			);
			defaultConfigurationIsVisible = 0;
			defaultConfigurationName = Release;
		};
/* End XCConfigurationList section */

/* Begin XCRemoteSwiftPackageReference section */
		DDAF8C5926ED08D30058C060 /* XCRemoteSwiftPackageReference "swift-protobuf" */ = {
			isa = XCRemoteSwiftPackageReference;
			repositoryURL = "https://github.com/apple/swift-protobuf.git";
			requirement = {
				kind = upToNextMajorVersion;
				minimumVersion = 1.17.0;
			};
		};
/* End XCRemoteSwiftPackageReference section */

/* Begin XCSwiftPackageProductDependency section */
		DD8EDE9326F97A2B00A5A10B /* SwiftProtobuf */ = {
			isa = XCSwiftPackageProductDependency;
			package = DDAF8C5926ED08D30058C060 /* XCRemoteSwiftPackageReference "swift-protobuf" */;
			productName = SwiftProtobuf;
		};
/* End XCSwiftPackageProductDependency section */

/* Begin XCVersionGroup section */
		DDB020A22733A6F400F8DBAE /* MeshtasticClient.xcdatamodeld */ = {
			isa = XCVersionGroup;
			children = (
				DDB020A32733A6F400F8DBAE /* MeshtasticClient.xcdatamodel */,
			);
			currentVersion = DDB020A32733A6F400F8DBAE /* MeshtasticClient.xcdatamodel */;
			path = MeshtasticClient.xcdatamodeld;
			sourceTree = "<group>";
			versionGroupType = wrapper.xcdatamodel;
		};
/* End XCVersionGroup section */
	};
	rootObject = DDC2E14C26CE248E0042C5E4 /* Project object */;
}<|MERGE_RESOLUTION|>--- conflicted
+++ resolved
@@ -42,8 +42,6 @@
 		DDAF8C6B26ED0DD80058C060 /* environmental_measurement.pb.swift in Sources */ = {isa = PBXBuildFile; fileRef = DDAF8C6A26ED0DD80058C060 /* environmental_measurement.pb.swift */; };
 		DDAF8C6E26ED19040058C060 /* Extensions.swift in Sources */ = {isa = PBXBuildFile; fileRef = DDAF8C6D26ED19040058C060 /* Extensions.swift */; };
 		DDB020A0272B0C6B00F8DBAE /* PersistanceController.swift in Sources */ = {isa = PBXBuildFile; fileRef = DDB0209F272B0C6B00F8DBAE /* PersistanceController.swift */; };
-		DDB020A42733A6F400F8DBAE /* MeshtasticClient.xcdatamodeld in Sources */ = {isa = PBXBuildFile; fileRef = DDB020A22733A6F400F8DBAE /* MeshtasticClient.xcdatamodeld */; };
-		DDB020A92733AECE00F8DBAE /* NodeInfoEntity.swift in Sources */ = {isa = PBXBuildFile; fileRef = DDB020A82733AECE00F8DBAE /* NodeInfoEntity.swift */; };
 		DDC2E15826CE248E0042C5E4 /* MeshtasticClientApp.swift in Sources */ = {isa = PBXBuildFile; fileRef = DDC2E15726CE248E0042C5E4 /* MeshtasticClientApp.swift */; };
 		DDC2E15C26CE248F0042C5E4 /* Assets.xcassets in Resources */ = {isa = PBXBuildFile; fileRef = DDC2E15B26CE248F0042C5E4 /* Assets.xcassets */; };
 		DDC2E15F26CE248F0042C5E4 /* Preview Assets.xcassets in Resources */ = {isa = PBXBuildFile; fileRef = DDC2E15E26CE248F0042C5E4 /* Preview Assets.xcassets */; };
@@ -108,9 +106,6 @@
 		DDAF8C6A26ED0DD80058C060 /* environmental_measurement.pb.swift */ = {isa = PBXFileReference; fileEncoding = 4; lastKnownFileType = sourcecode.swift; path = environmental_measurement.pb.swift; sourceTree = "<group>"; };
 		DDAF8C6D26ED19040058C060 /* Extensions.swift */ = {isa = PBXFileReference; lastKnownFileType = sourcecode.swift; path = Extensions.swift; sourceTree = "<group>"; };
 		DDB0209F272B0C6B00F8DBAE /* PersistanceController.swift */ = {isa = PBXFileReference; lastKnownFileType = sourcecode.swift; path = PersistanceController.swift; sourceTree = "<group>"; };
-		DDB020A1273396D800F8DBAE /* RELEASENOTES.md */ = {isa = PBXFileReference; lastKnownFileType = net.daringfireball.markdown; path = RELEASENOTES.md; sourceTree = "<group>"; };
-		DDB020A32733A6F400F8DBAE /* MeshtasticClient.xcdatamodel */ = {isa = PBXFileReference; lastKnownFileType = wrapper.xcdatamodel; path = MeshtasticClient.xcdatamodel; sourceTree = "<group>"; };
-		DDB020A82733AECE00F8DBAE /* NodeInfoEntity.swift */ = {isa = PBXFileReference; lastKnownFileType = sourcecode.swift; path = NodeInfoEntity.swift; sourceTree = "<group>"; };
 		DDC2E15426CE248E0042C5E4 /* MeshtasticClient.app */ = {isa = PBXFileReference; explicitFileType = wrapper.application; includeInIndex = 0; path = MeshtasticClient.app; sourceTree = BUILT_PRODUCTS_DIR; };
 		DDC2E15726CE248E0042C5E4 /* MeshtasticClientApp.swift */ = {isa = PBXFileReference; lastKnownFileType = sourcecode.swift; path = MeshtasticClientApp.swift; sourceTree = "<group>"; };
 		DDC2E15B26CE248F0042C5E4 /* Assets.xcassets */ = {isa = PBXFileReference; lastKnownFileType = folder.assetcatalog; path = Assets.xcassets; sourceTree = "<group>"; };
@@ -211,7 +206,6 @@
 			isa = PBXGroup;
 			children = (
 				DDB0209F272B0C6B00F8DBAE /* PersistanceController.swift */,
-				DDB020A82733AECE00F8DBAE /* NodeInfoEntity.swift */,
 			);
 			path = Data;
 			sourceTree = "<group>";
@@ -251,8 +245,6 @@
 				DDC2E15B26CE248F0042C5E4 /* Assets.xcassets */,
 				DDC2E16526CE248F0042C5E4 /* Info.plist */,
 				DDC2E15D26CE248F0042C5E4 /* Preview Content */,
-				DDB020A1273396D800F8DBAE /* RELEASENOTES.md */,
-				DDB020A22733A6F400F8DBAE /* MeshtasticClient.xcdatamodeld */,
 			);
 			path = MeshtasticClient;
 			sourceTree = "<group>";
@@ -502,7 +494,6 @@
 				DD23A51326FEF5D500D9B90C /* MessageData.swift in Sources */,
 				DD836AED26F858F900ABCC23 /* MeshData.swift in Sources */,
 				DDAF8C6B26ED0DD80058C060 /* environmental_measurement.pb.swift in Sources */,
-				DDB020A42733A6F400F8DBAE /* MeshtasticClient.xcdatamodeld in Sources */,
 				DD90860C26F684AF00DC5189 /* BatteryIcon.swift in Sources */,
 				DD4A91202708C66600501B7E /* Configuration.swift in Sources */,
 				DD4A911E2708C65400501B7E /* AppSettings.swift in Sources */,
@@ -510,7 +501,6 @@
 				DDF924CA26FBB953009FE055 /* ConnectedDevice.swift in Sources */,
 				DDAF8C5D26ED09490058C060 /* portnums.pb.swift in Sources */,
 				DD47E3DF26F39D9F00029299 /* MyInfoModel.swift in Sources */,
-				DDB020A92733AECE00F8DBAE /* NodeInfoEntity.swift in Sources */,
 				DD23A50F26FD1B4400D9B90C /* PeripheralModel.swift in Sources */,
 				DD47E3CE26F103C600029299 /* NodeList.swift in Sources */,
 				DD47E3D026F1073F00029299 /* NodeRow.swift in Sources */,
@@ -619,7 +609,6 @@
 				SDKROOT = iphoneos;
 				SWIFT_ACTIVE_COMPILATION_CONDITIONS = DEBUG;
 				SWIFT_OPTIMIZATION_LEVEL = "-Onone";
-				TARGETED_DEVICE_FAMILY = "1,2,6";
 			};
 			name = Debug;
 		};
@@ -697,15 +686,11 @@
 					"$(inherited)",
 					"@executable_path/Frameworks",
 				);
-<<<<<<< HEAD
 				MARKETING_VERSION = 1.27.9;
-=======
-				MARKETING_VERSION = 1.27.8;
->>>>>>> 667ee47c
 				PRODUCT_BUNDLE_IDENTIFIER = gvh.MeshtasticClient;
 				PRODUCT_NAME = "$(TARGET_NAME)";
 				SUPPORTS_MACCATALYST = YES;
-				SUPPORTS_MAC_DESIGNED_FOR_IPHONE_IPAD = NO;
+				SUPPORTS_MAC_DESIGNED_FOR_IPHONE_IPAD = YES;
 				SWIFT_VERSION = 5.0;
 				TARGETED_DEVICE_FAMILY = "1,2,6";
 			};
@@ -728,15 +713,11 @@
 					"$(inherited)",
 					"@executable_path/Frameworks",
 				);
-<<<<<<< HEAD
 				MARKETING_VERSION = 1.27.9;
-=======
-				MARKETING_VERSION = 1.27.8;
->>>>>>> 667ee47c
 				PRODUCT_BUNDLE_IDENTIFIER = gvh.MeshtasticClient;
 				PRODUCT_NAME = "$(TARGET_NAME)";
 				SUPPORTS_MACCATALYST = YES;
-				SUPPORTS_MAC_DESIGNED_FOR_IPHONE_IPAD = NO;
+				SUPPORTS_MAC_DESIGNED_FOR_IPHONE_IPAD = YES;
 				SWIFT_VERSION = 5.0;
 				TARGETED_DEVICE_FAMILY = "1,2,6";
 			};
@@ -885,19 +866,6 @@
 			productName = SwiftProtobuf;
 		};
 /* End XCSwiftPackageProductDependency section */
-
-/* Begin XCVersionGroup section */
-		DDB020A22733A6F400F8DBAE /* MeshtasticClient.xcdatamodeld */ = {
-			isa = XCVersionGroup;
-			children = (
-				DDB020A32733A6F400F8DBAE /* MeshtasticClient.xcdatamodel */,
-			);
-			currentVersion = DDB020A32733A6F400F8DBAE /* MeshtasticClient.xcdatamodel */;
-			path = MeshtasticClient.xcdatamodeld;
-			sourceTree = "<group>";
-			versionGroupType = wrapper.xcdatamodel;
-		};
-/* End XCVersionGroup section */
 	};
 	rootObject = DDC2E14C26CE248E0042C5E4 /* Project object */;
 }