// !$*UTF8*$!
{
	archiveVersion = 1;
	classes = {
	};
	objectVersion = 55;
	objects = {

/* Begin PBXBuildFile section */
		C9483F6D2773017500998F6B /* MapView.swift in Sources */ = {isa = PBXBuildFile; fileRef = C9483F6C2773017500998F6B /* MapView.swift */; };
		C9A7BC1027759A9600760B50 /* PositionAnnotationView.swift in Sources */ = {isa = PBXBuildFile; fileRef = C9A7BC0F27759A9600760B50 /* PositionAnnotationView.swift */; };
		DD17E5DD277D49D400010EC2 /* apponly.pb.swift in Sources */ = {isa = PBXBuildFile; fileRef = DD17E5DB277D49D400010EC2 /* apponly.pb.swift */; };
		DD17E5DE277D49D400010EC2 /* storeforward.pb.swift in Sources */ = {isa = PBXBuildFile; fileRef = DD17E5DC277D49D400010EC2 /* storeforward.pb.swift */; };
		DD1BF2F92776FE2E008C8D2F /* UserMessageList.swift in Sources */ = {isa = PBXBuildFile; fileRef = DD1BF2F82776FE2E008C8D2F /* UserMessageList.swift */; };
		DD23A50F26FD1B4400D9B90C /* PeripheralModel.swift in Sources */ = {isa = PBXBuildFile; fileRef = DD23A50E26FD1B4400D9B90C /* PeripheralModel.swift */; };
		DD2E65262767A01F00E45FC5 /* NodeDetail.swift in Sources */ = {isa = PBXBuildFile; fileRef = DD2E65252767A01F00E45FC5 /* NodeDetail.swift */; };
		DD47E3CE26F103C600029299 /* NodeList.swift in Sources */ = {isa = PBXBuildFile; fileRef = DD47E3CD26F103C600029299 /* NodeList.swift */; };
		DD47E3D626F17ED900029299 /* CircleText.swift in Sources */ = {isa = PBXBuildFile; fileRef = DD47E3D526F17ED900029299 /* CircleText.swift */; };
		DD47E3D926F3093800029299 /* MessageBubble.swift in Sources */ = {isa = PBXBuildFile; fileRef = DD47E3D826F3093800029299 /* MessageBubble.swift */; };
		DD47E3DB26F3901B00029299 /* Channels.swift in Sources */ = {isa = PBXBuildFile; fileRef = DD47E3DA26F3901A00029299 /* Channels.swift */; };
		DD47E3DD26F390A000029299 /* Messages.swift in Sources */ = {isa = PBXBuildFile; fileRef = DD47E3DC26F390A000029299 /* Messages.swift */; };
		DD4A911E2708C65400501B7E /* AppSettings.swift in Sources */ = {isa = PBXBuildFile; fileRef = DD4A911D2708C65400501B7E /* AppSettings.swift */; };
		DD5394FC276993AD00AD86B1 /* SwiftProtobuf in Frameworks */ = {isa = PBXBuildFile; productRef = DD5394FB276993AD00AD86B1 /* SwiftProtobuf */; };
		DD5394FE276BA0EF00AD86B1 /* PositionEntityExtension.swift in Sources */ = {isa = PBXBuildFile; fileRef = DD5394FD276BA0EF00AD86B1 /* PositionEntityExtension.swift */; };
		DD539502276DAA6A00AD86B1 /* MapLocation.swift in Sources */ = {isa = PBXBuildFile; fileRef = DD539501276DAA6A00AD86B1 /* MapLocation.swift */; };
		DD8169F9271F1A6100F4AB02 /* MeshLogger.swift in Sources */ = {isa = PBXBuildFile; fileRef = DD8169F8271F1A6100F4AB02 /* MeshLogger.swift */; };
		DD8169FB271F1F3A00F4AB02 /* MeshLog.swift in Sources */ = {isa = PBXBuildFile; fileRef = DD8169FA271F1F3A00F4AB02 /* MeshLog.swift */; };
		DD8169FF272476C700F4AB02 /* LogDocument.swift in Sources */ = {isa = PBXBuildFile; fileRef = DD8169FE272476C700F4AB02 /* LogDocument.swift */; };
		DD836AE726F6B38600ABCC23 /* Connect.swift in Sources */ = {isa = PBXBuildFile; fileRef = DD836AE626F6B38600ABCC23 /* Connect.swift */; };
		DD882F5D2772E4640005BF05 /* Contacts.swift in Sources */ = {isa = PBXBuildFile; fileRef = DD882F5C2772E4640005BF05 /* Contacts.swift */; };
		DD90860C26F684AF00DC5189 /* BatteryIcon.swift in Sources */ = {isa = PBXBuildFile; fileRef = DD90860B26F684AF00DC5189 /* BatteryIcon.swift */; };
		DD90860E26F69BAE00DC5189 /* NodeMap.swift in Sources */ = {isa = PBXBuildFile; fileRef = DD90860D26F69BAE00DC5189 /* NodeMap.swift */; };
		DD913639270DFF4C00D7ACF3 /* LocalNotificationManager.swift in Sources */ = {isa = PBXBuildFile; fileRef = DD913638270DFF4C00D7ACF3 /* LocalNotificationManager.swift */; };
		DD9D8F2F2764403B00080993 /* Meshtastic.xcdatamodeld in Sources */ = {isa = PBXBuildFile; fileRef = DD9D8F2D2764403B00080993 /* Meshtastic.xcdatamodeld */; };
		DDAF8C5326EB1DF10058C060 /* BLEManager.swift in Sources */ = {isa = PBXBuildFile; fileRef = DDAF8C5226EB1DF10058C060 /* BLEManager.swift */; };
		DDAF8C5826ED07FD0058C060 /* mesh.pb.swift in Sources */ = {isa = PBXBuildFile; fileRef = DDAF8C5726ED07FD0058C060 /* mesh.pb.swift */; };
		DDAF8C5D26ED09490058C060 /* portnums.pb.swift in Sources */ = {isa = PBXBuildFile; fileRef = DDAF8C5C26ED09490058C060 /* portnums.pb.swift */; };
		DDAF8C5F26ED09B50058C060 /* radioconfig.pb.swift in Sources */ = {isa = PBXBuildFile; fileRef = DDAF8C5E26ED09B50058C060 /* radioconfig.pb.swift */; };
		DDAF8C6226ED0A230058C060 /* mqtt.pb.swift in Sources */ = {isa = PBXBuildFile; fileRef = DDAF8C6026ED0A230058C060 /* mqtt.pb.swift */; };
		DDAF8C6326ED0A230058C060 /* admin.pb.swift in Sources */ = {isa = PBXBuildFile; fileRef = DDAF8C6126ED0A230058C060 /* admin.pb.swift */; };
		DDAF8C6526ED0A490058C060 /* channel.pb.swift in Sources */ = {isa = PBXBuildFile; fileRef = DDAF8C6426ED0A490058C060 /* channel.pb.swift */; };
		DDAF8C6726ED0C8C0058C060 /* remote_hardware.pb.swift in Sources */ = {isa = PBXBuildFile; fileRef = DDAF8C6626ED0C8C0058C060 /* remote_hardware.pb.swift */; };
		DDAF8C6926ED0D070058C060 /* deviceonly.pb.swift in Sources */ = {isa = PBXBuildFile; fileRef = DDAF8C6826ED0D070058C060 /* deviceonly.pb.swift */; };
		DDAF8C6B26ED0DD80058C060 /* environmental_measurement.pb.swift in Sources */ = {isa = PBXBuildFile; fileRef = DDAF8C6A26ED0DD80058C060 /* environmental_measurement.pb.swift */; };
		DDAF8C6E26ED19040058C060 /* Extensions.swift in Sources */ = {isa = PBXBuildFile; fileRef = DDAF8C6D26ED19040058C060 /* Extensions.swift */; };
		DDC2E15826CE248E0042C5E4 /* MeshtasticClientApp.swift in Sources */ = {isa = PBXBuildFile; fileRef = DDC2E15726CE248E0042C5E4 /* MeshtasticClientApp.swift */; };
		DDC2E15C26CE248F0042C5E4 /* Assets.xcassets in Resources */ = {isa = PBXBuildFile; fileRef = DDC2E15B26CE248F0042C5E4 /* Assets.xcassets */; };
		DDC2E15F26CE248F0042C5E4 /* Preview Assets.xcassets in Resources */ = {isa = PBXBuildFile; fileRef = DDC2E15E26CE248F0042C5E4 /* Preview Assets.xcassets */; };
		DDC2E16F26CE248F0042C5E4 /* MeshtasticClientTests.swift in Sources */ = {isa = PBXBuildFile; fileRef = DDC2E16E26CE248F0042C5E4 /* MeshtasticClientTests.swift */; };
		DDC2E17A26CE248F0042C5E4 /* MeshtasticClientUITests.swift in Sources */ = {isa = PBXBuildFile; fileRef = DDC2E17926CE248F0042C5E4 /* MeshtasticClientUITests.swift */; };
		DDC2E18F26CE25FE0042C5E4 /* ContentView.swift in Sources */ = {isa = PBXBuildFile; fileRef = DDC2E18E26CE25FE0042C5E4 /* ContentView.swift */; };
		DDC2E1A726CEB3400042C5E4 /* LocationHelper.swift in Sources */ = {isa = PBXBuildFile; fileRef = DDC2E1A626CEB3400042C5E4 /* LocationHelper.swift */; };
		DDC4D568275499A500A4208E /* Persistence.swift in Sources */ = {isa = PBXBuildFile; fileRef = DDC4D567275499A500A4208E /* Persistence.swift */; };
		DDF924CA26FBB953009FE055 /* ConnectedDevice.swift in Sources */ = {isa = PBXBuildFile; fileRef = DDF924C926FBB953009FE055 /* ConnectedDevice.swift */; };
/* End PBXBuildFile section */

/* Begin PBXContainerItemProxy section */
		DDC2E16B26CE248F0042C5E4 /* PBXContainerItemProxy */ = {
			isa = PBXContainerItemProxy;
			containerPortal = DDC2E14C26CE248E0042C5E4 /* Project object */;
			proxyType = 1;
			remoteGlobalIDString = DDC2E15326CE248E0042C5E4;
			remoteInfo = MeshtasticClient;
		};
		DDC2E17626CE248F0042C5E4 /* PBXContainerItemProxy */ = {
			isa = PBXContainerItemProxy;
			containerPortal = DDC2E14C26CE248E0042C5E4 /* Project object */;
			proxyType = 1;
			remoteGlobalIDString = DDC2E15326CE248E0042C5E4;
			remoteInfo = MeshtasticClient;
		};
/* End PBXContainerItemProxy section */

/* Begin PBXFileReference section */
		C9483F6C2773017500998F6B /* MapView.swift */ = {isa = PBXFileReference; lastKnownFileType = sourcecode.swift; path = MapView.swift; sourceTree = "<group>"; };
		C9A7BC0F27759A9600760B50 /* PositionAnnotationView.swift */ = {isa = PBXFileReference; lastKnownFileType = sourcecode.swift; path = PositionAnnotationView.swift; sourceTree = "<group>"; };
		DD17E5DB277D49D400010EC2 /* apponly.pb.swift */ = {isa = PBXFileReference; fileEncoding = 4; lastKnownFileType = sourcecode.swift; path = apponly.pb.swift; sourceTree = "<group>"; };
		DD17E5DC277D49D400010EC2 /* storeforward.pb.swift */ = {isa = PBXFileReference; fileEncoding = 4; lastKnownFileType = sourcecode.swift; path = storeforward.pb.swift; sourceTree = "<group>"; };
		DD1BF2F82776FE2E008C8D2F /* UserMessageList.swift */ = {isa = PBXFileReference; lastKnownFileType = sourcecode.swift; path = UserMessageList.swift; sourceTree = "<group>"; };
		DD23A50E26FD1B4400D9B90C /* PeripheralModel.swift */ = {isa = PBXFileReference; lastKnownFileType = sourcecode.swift; path = PeripheralModel.swift; sourceTree = "<group>"; };
		DD2E65252767A01F00E45FC5 /* NodeDetail.swift */ = {isa = PBXFileReference; lastKnownFileType = sourcecode.swift; path = NodeDetail.swift; sourceTree = "<group>"; };
		DD47E3CD26F103C600029299 /* NodeList.swift */ = {isa = PBXFileReference; lastKnownFileType = sourcecode.swift; path = NodeList.swift; sourceTree = "<group>"; };
		DD47E3D526F17ED900029299 /* CircleText.swift */ = {isa = PBXFileReference; lastKnownFileType = sourcecode.swift; path = CircleText.swift; sourceTree = "<group>"; };
		DD47E3D826F3093800029299 /* MessageBubble.swift */ = {isa = PBXFileReference; lastKnownFileType = sourcecode.swift; path = MessageBubble.swift; sourceTree = "<group>"; };
		DD47E3DA26F3901A00029299 /* Channels.swift */ = {isa = PBXFileReference; lastKnownFileType = sourcecode.swift; path = Channels.swift; sourceTree = "<group>"; };
		DD47E3DC26F390A000029299 /* Messages.swift */ = {isa = PBXFileReference; lastKnownFileType = sourcecode.swift; path = Messages.swift; sourceTree = "<group>"; };
		DD4A911D2708C65400501B7E /* AppSettings.swift */ = {isa = PBXFileReference; lastKnownFileType = sourcecode.swift; path = AppSettings.swift; sourceTree = "<group>"; };
		DD5394FD276BA0EF00AD86B1 /* PositionEntityExtension.swift */ = {isa = PBXFileReference; lastKnownFileType = sourcecode.swift; path = PositionEntityExtension.swift; sourceTree = "<group>"; };
		DD539501276DAA6A00AD86B1 /* MapLocation.swift */ = {isa = PBXFileReference; lastKnownFileType = sourcecode.swift; path = MapLocation.swift; sourceTree = "<group>"; };
		DD8169F8271F1A6100F4AB02 /* MeshLogger.swift */ = {isa = PBXFileReference; lastKnownFileType = sourcecode.swift; path = MeshLogger.swift; sourceTree = "<group>"; };
		DD8169FA271F1F3A00F4AB02 /* MeshLog.swift */ = {isa = PBXFileReference; lastKnownFileType = sourcecode.swift; path = MeshLog.swift; sourceTree = "<group>"; };
		DD8169FE272476C700F4AB02 /* LogDocument.swift */ = {isa = PBXFileReference; lastKnownFileType = sourcecode.swift; path = LogDocument.swift; sourceTree = "<group>"; };
		DD836AE626F6B38600ABCC23 /* Connect.swift */ = {isa = PBXFileReference; lastKnownFileType = sourcecode.swift; path = Connect.swift; sourceTree = "<group>"; };
		DD882F5C2772E4640005BF05 /* Contacts.swift */ = {isa = PBXFileReference; lastKnownFileType = sourcecode.swift; path = Contacts.swift; sourceTree = "<group>"; };
		DD90860A26F645B700DC5189 /* MeshtasticClient.entitlements */ = {isa = PBXFileReference; lastKnownFileType = text.plist.entitlements; path = MeshtasticClient.entitlements; sourceTree = "<group>"; };
		DD90860B26F684AF00DC5189 /* BatteryIcon.swift */ = {isa = PBXFileReference; lastKnownFileType = sourcecode.swift; path = BatteryIcon.swift; sourceTree = "<group>"; };
		DD90860D26F69BAE00DC5189 /* NodeMap.swift */ = {isa = PBXFileReference; lastKnownFileType = sourcecode.swift; path = NodeMap.swift; sourceTree = "<group>"; };
		DD913638270DFF4C00D7ACF3 /* LocalNotificationManager.swift */ = {isa = PBXFileReference; lastKnownFileType = sourcecode.swift; path = LocalNotificationManager.swift; sourceTree = "<group>"; };
		DD9D8F2E2764403B00080993 /* CoreDataSample.xcdatamodel */ = {isa = PBXFileReference; lastKnownFileType = wrapper.xcdatamodel; path = CoreDataSample.xcdatamodel; sourceTree = "<group>"; };
		DDAF8C5226EB1DF10058C060 /* BLEManager.swift */ = {isa = PBXFileReference; lastKnownFileType = sourcecode.swift; path = BLEManager.swift; sourceTree = "<group>"; };
		DDAF8C5726ED07FD0058C060 /* mesh.pb.swift */ = {isa = PBXFileReference; fileEncoding = 4; lastKnownFileType = sourcecode.swift; path = mesh.pb.swift; sourceTree = "<group>"; };
		DDAF8C5C26ED09490058C060 /* portnums.pb.swift */ = {isa = PBXFileReference; fileEncoding = 4; lastKnownFileType = sourcecode.swift; path = portnums.pb.swift; sourceTree = "<group>"; };
		DDAF8C5E26ED09B50058C060 /* radioconfig.pb.swift */ = {isa = PBXFileReference; fileEncoding = 4; lastKnownFileType = sourcecode.swift; path = radioconfig.pb.swift; sourceTree = "<group>"; };
		DDAF8C6026ED0A230058C060 /* mqtt.pb.swift */ = {isa = PBXFileReference; fileEncoding = 4; lastKnownFileType = sourcecode.swift; path = mqtt.pb.swift; sourceTree = "<group>"; };
		DDAF8C6126ED0A230058C060 /* admin.pb.swift */ = {isa = PBXFileReference; fileEncoding = 4; lastKnownFileType = sourcecode.swift; path = admin.pb.swift; sourceTree = "<group>"; };
		DDAF8C6426ED0A490058C060 /* channel.pb.swift */ = {isa = PBXFileReference; fileEncoding = 4; lastKnownFileType = sourcecode.swift; path = channel.pb.swift; sourceTree = "<group>"; };
		DDAF8C6626ED0C8C0058C060 /* remote_hardware.pb.swift */ = {isa = PBXFileReference; fileEncoding = 4; lastKnownFileType = sourcecode.swift; path = remote_hardware.pb.swift; sourceTree = "<group>"; };
		DDAF8C6826ED0D070058C060 /* deviceonly.pb.swift */ = {isa = PBXFileReference; fileEncoding = 4; lastKnownFileType = sourcecode.swift; path = deviceonly.pb.swift; sourceTree = "<group>"; };
		DDAF8C6A26ED0DD80058C060 /* environmental_measurement.pb.swift */ = {isa = PBXFileReference; fileEncoding = 4; lastKnownFileType = sourcecode.swift; path = environmental_measurement.pb.swift; sourceTree = "<group>"; };
		DDAF8C6D26ED19040058C060 /* Extensions.swift */ = {isa = PBXFileReference; lastKnownFileType = sourcecode.swift; path = Extensions.swift; sourceTree = "<group>"; };
		DDC2E15426CE248E0042C5E4 /* MeshtasticClient.app */ = {isa = PBXFileReference; explicitFileType = wrapper.application; includeInIndex = 0; path = MeshtasticClient.app; sourceTree = BUILT_PRODUCTS_DIR; };
		DDC2E15726CE248E0042C5E4 /* MeshtasticClientApp.swift */ = {isa = PBXFileReference; lastKnownFileType = sourcecode.swift; path = MeshtasticClientApp.swift; sourceTree = "<group>"; };
		DDC2E15B26CE248F0042C5E4 /* Assets.xcassets */ = {isa = PBXFileReference; lastKnownFileType = folder.assetcatalog; name = Assets.xcassets; path = ../Assets.xcassets; sourceTree = "<group>"; };
		DDC2E15E26CE248F0042C5E4 /* Preview Assets.xcassets */ = {isa = PBXFileReference; lastKnownFileType = folder.assetcatalog; path = "Preview Assets.xcassets"; sourceTree = "<group>"; };
		DDC2E16526CE248F0042C5E4 /* Info.plist */ = {isa = PBXFileReference; lastKnownFileType = text.plist.xml; path = Info.plist; sourceTree = "<group>"; };
		DDC2E16A26CE248F0042C5E4 /* MeshtasticClientTests.xctest */ = {isa = PBXFileReference; explicitFileType = wrapper.cfbundle; includeInIndex = 0; path = MeshtasticClientTests.xctest; sourceTree = BUILT_PRODUCTS_DIR; };
		DDC2E16E26CE248F0042C5E4 /* MeshtasticClientTests.swift */ = {isa = PBXFileReference; lastKnownFileType = sourcecode.swift; path = MeshtasticClientTests.swift; sourceTree = "<group>"; };
		DDC2E17026CE248F0042C5E4 /* Info.plist */ = {isa = PBXFileReference; lastKnownFileType = text.plist.xml; path = Info.plist; sourceTree = "<group>"; };
		DDC2E17526CE248F0042C5E4 /* MeshtasticClientUITests.xctest */ = {isa = PBXFileReference; explicitFileType = wrapper.cfbundle; includeInIndex = 0; path = MeshtasticClientUITests.xctest; sourceTree = BUILT_PRODUCTS_DIR; };
		DDC2E17926CE248F0042C5E4 /* MeshtasticClientUITests.swift */ = {isa = PBXFileReference; lastKnownFileType = sourcecode.swift; path = MeshtasticClientUITests.swift; sourceTree = "<group>"; };
		DDC2E17B26CE248F0042C5E4 /* Info.plist */ = {isa = PBXFileReference; lastKnownFileType = text.plist.xml; path = Info.plist; sourceTree = "<group>"; };
		DDC2E18E26CE25FE0042C5E4 /* ContentView.swift */ = {isa = PBXFileReference; lastKnownFileType = sourcecode.swift; path = ContentView.swift; sourceTree = "<group>"; };
		DDC2E1A626CEB3400042C5E4 /* LocationHelper.swift */ = {isa = PBXFileReference; lastKnownFileType = sourcecode.swift; path = LocationHelper.swift; sourceTree = "<group>"; };
		DDC4D567275499A500A4208E /* Persistence.swift */ = {isa = PBXFileReference; fileEncoding = 4; lastKnownFileType = sourcecode.swift; path = Persistence.swift; sourceTree = "<group>"; };
		DDF924C926FBB953009FE055 /* ConnectedDevice.swift */ = {isa = PBXFileReference; lastKnownFileType = sourcecode.swift; path = ConnectedDevice.swift; sourceTree = "<group>"; };
/* End PBXFileReference section */

/* Begin PBXFrameworksBuildPhase section */
		DDC2E15126CE248E0042C5E4 /* Frameworks */ = {
			isa = PBXFrameworksBuildPhase;
			buildActionMask = 2147483647;
			files = (
				DD5394FC276993AD00AD86B1 /* SwiftProtobuf in Frameworks */,
			);
			runOnlyForDeploymentPostprocessing = 0;
		};
		DDC2E16726CE248F0042C5E4 /* Frameworks */ = {
			isa = PBXFrameworksBuildPhase;
			buildActionMask = 2147483647;
			files = (
			);
			runOnlyForDeploymentPostprocessing = 0;
		};
		DDC2E17226CE248F0042C5E4 /* Frameworks */ = {
			isa = PBXFrameworksBuildPhase;
			buildActionMask = 2147483647;
			files = (
			);
			runOnlyForDeploymentPostprocessing = 0;
		};
/* End PBXFrameworksBuildPhase section */

/* Begin PBXGroup section */
		C9483F6B2773016700998F6B /* Map */ = {
			isa = PBXGroup;
			children = (
				C9A7BC0E27759A6800760B50 /* Custom */,
				C9483F6C2773017500998F6B /* MapView.swift */,
			);
			path = Map;
			sourceTree = "<group>";
		};
		C9A7BC0E27759A6800760B50 /* Custom */ = {
			isa = PBXGroup;
			children = (
				C9A7BC0F27759A9600760B50 /* PositionAnnotationView.swift */,
			);
			path = Custom;
			sourceTree = "<group>";
		};
		DD47E3CA26F0E50300029299 /* Nodes */ = {
			isa = PBXGroup;
			children = (
				DD47E3CD26F103C600029299 /* NodeList.swift */,
				DD90860D26F69BAE00DC5189 /* NodeMap.swift */,
				DD2E65252767A01F00E45FC5 /* NodeDetail.swift */,
			);
			path = Nodes;
			sourceTree = "<group>";
		};
		DD47E3D726F2F21A00029299 /* Bluetooth */ = {
			isa = PBXGroup;
			children = (
				DD836AE626F6B38600ABCC23 /* Connect.swift */,
			);
			path = Bluetooth;
			sourceTree = "<group>";
		};
		DD4A911C2708C57100501B7E /* Settings */ = {
			isa = PBXGroup;
			children = (
				DD4A911D2708C65400501B7E /* AppSettings.swift */,
				DD8169FA271F1F3A00F4AB02 /* MeshLog.swift */,
				DD8169FE272476C700F4AB02 /* LogDocument.swift */,
			);
			path = Settings;
			sourceTree = "<group>";
		};
		DD8EDE9226F97A2B00A5A10B /* Frameworks */ = {
			isa = PBXGroup;
			children = (
			);
			name = Frameworks;
			sourceTree = "<group>";
		};
		DDAF8C5626ED07740058C060 /* Protobufs */ = {
			isa = PBXGroup;
			children = (
				DD17E5DB277D49D400010EC2 /* apponly.pb.swift */,
				DD17E5DC277D49D400010EC2 /* storeforward.pb.swift */,
				DDAF8C5E26ED09B50058C060 /* radioconfig.pb.swift */,
				DDAF8C6426ED0A490058C060 /* channel.pb.swift */,
				DDAF8C6826ED0D070058C060 /* deviceonly.pb.swift */,
				DDAF8C5C26ED09490058C060 /* portnums.pb.swift */,
				DDAF8C6626ED0C8C0058C060 /* remote_hardware.pb.swift */,
				DDAF8C6A26ED0DD80058C060 /* environmental_measurement.pb.swift */,
				DDAF8C6126ED0A230058C060 /* admin.pb.swift */,
				DDAF8C6026ED0A230058C060 /* mqtt.pb.swift */,
				DDAF8C5726ED07FD0058C060 /* mesh.pb.swift */,
			);
			path = Protobufs;
			sourceTree = "<group>";
		};
		DDC2E14B26CE248E0042C5E4 = {
			isa = PBXGroup;
			children = (
				DD9D8F2D2764403B00080993 /* Meshtastic.xcdatamodeld */,
				DDC2E15626CE248E0042C5E4 /* MeshtasticClient */,
				DDC2E16D26CE248F0042C5E4 /* MeshtasticClientTests */,
				DDC2E17826CE248F0042C5E4 /* MeshtasticClientUITests */,
				DDC2E15526CE248E0042C5E4 /* Products */,
				DD8EDE9226F97A2B00A5A10B /* Frameworks */,
			);
			sourceTree = "<group>";
			usesTabs = 1;
		};
		DDC2E15526CE248E0042C5E4 /* Products */ = {
			isa = PBXGroup;
			children = (
				DDC2E15426CE248E0042C5E4 /* MeshtasticClient.app */,
				DDC2E16A26CE248F0042C5E4 /* MeshtasticClientTests.xctest */,
				DDC2E17526CE248F0042C5E4 /* MeshtasticClientUITests.xctest */,
			);
			name = Products;
			sourceTree = "<group>";
		};
		DDC2E15626CE248E0042C5E4 /* MeshtasticClient */ = {
			isa = PBXGroup;
			children = (
				DD90860A26F645B700DC5189 /* MeshtasticClient.entitlements */,
				DDC4D5662754996200A4208E /* Persistence */,
				DDAF8C5626ED07740058C060 /* Protobufs */,
				DDC2E1A526CEB32B0042C5E4 /* Helpers */,
				DDC2E18726CE24E40042C5E4 /* Views */,
				DDC2E18826CE24EE0042C5E4 /* Model */,
				DDC2E18926CE24F70042C5E4 /* Resources */,
				DDC2E15726CE248E0042C5E4 /* MeshtasticClientApp.swift */,
				DDC2E16526CE248F0042C5E4 /* Info.plist */,
				DDC2E15D26CE248F0042C5E4 /* Preview Content */,
			);
			path = MeshtasticClient;
			sourceTree = "<group>";
		};
		DDC2E15D26CE248F0042C5E4 /* Preview Content */ = {
			isa = PBXGroup;
			children = (
				DDC2E15E26CE248F0042C5E4 /* Preview Assets.xcassets */,
			);
			path = "Preview Content";
			sourceTree = "<group>";
		};
		DDC2E16D26CE248F0042C5E4 /* MeshtasticClientTests */ = {
			isa = PBXGroup;
			children = (
				DDC2E16E26CE248F0042C5E4 /* MeshtasticClientTests.swift */,
				DDC2E17026CE248F0042C5E4 /* Info.plist */,
			);
			path = MeshtasticClientTests;
			sourceTree = "<group>";
		};
		DDC2E17826CE248F0042C5E4 /* MeshtasticClientUITests */ = {
			isa = PBXGroup;
			children = (
				DDC2E17926CE248F0042C5E4 /* MeshtasticClientUITests.swift */,
				DDC2E17B26CE248F0042C5E4 /* Info.plist */,
			);
			path = MeshtasticClientUITests;
			sourceTree = "<group>";
		};
		DDC2E18726CE24E40042C5E4 /* Views */ = {
			isa = PBXGroup;
			children = (
				C9483F6B2773016700998F6B /* Map */,
				DDC2E18D26CE25CB0042C5E4 /* Helpers */,
				DD47E3D726F2F21A00029299 /* Bluetooth */,
				DD47E3CA26F0E50300029299 /* Nodes */,
				DDC2E18B26CE25A70042C5E4 /* Messages */,
				DDC2E18E26CE25FE0042C5E4 /* ContentView.swift */,
				DD4A911C2708C57100501B7E /* Settings */,
			);
			path = Views;
			sourceTree = "<group>";
		};
		DDC2E18826CE24EE0042C5E4 /* Model */ = {
			isa = PBXGroup;
			children = (
				DD23A50E26FD1B4400D9B90C /* PeripheralModel.swift */,
				DD539501276DAA6A00AD86B1 /* MapLocation.swift */,
			);
			path = Model;
			sourceTree = "<group>";
		};
		DDC2E18926CE24F70042C5E4 /* Resources */ = {
			isa = PBXGroup;
			children = (
				DDC2E15B26CE248F0042C5E4 /* Assets.xcassets */,
			);
			path = Resources;
			sourceTree = "<group>";
		};
		DDC2E18B26CE25A70042C5E4 /* Messages */ = {
			isa = PBXGroup;
			children = (
				DD47E3DA26F3901A00029299 /* Channels.swift */,
				DD47E3DC26F390A000029299 /* Messages.swift */,
				DD882F5C2772E4640005BF05 /* Contacts.swift */,
				DD1BF2F82776FE2E008C8D2F /* UserMessageList.swift */,
			);
			path = Messages;
			sourceTree = "<group>";
		};
		DDC2E18D26CE25CB0042C5E4 /* Helpers */ = {
			isa = PBXGroup;
			children = (
				DD47E3D526F17ED900029299 /* CircleText.swift */,
				DD47E3D826F3093800029299 /* MessageBubble.swift */,
				DD90860B26F684AF00DC5189 /* BatteryIcon.swift */,
				DDF924C926FBB953009FE055 /* ConnectedDevice.swift */,
			);
			path = Helpers;
			sourceTree = "<group>";
		};
		DDC2E1A526CEB32B0042C5E4 /* Helpers */ = {
			isa = PBXGroup;
			children = (
				DDAF8C5226EB1DF10058C060 /* BLEManager.swift */,
				DDC2E1A626CEB3400042C5E4 /* LocationHelper.swift */,
				DDAF8C6D26ED19040058C060 /* Extensions.swift */,
				DD913638270DFF4C00D7ACF3 /* LocalNotificationManager.swift */,
				DD8169F8271F1A6100F4AB02 /* MeshLogger.swift */,
			);
			path = Helpers;
			sourceTree = "<group>";
		};
		DDC4D5662754996200A4208E /* Persistence */ = {
			isa = PBXGroup;
			children = (
				DDC4D567275499A500A4208E /* Persistence.swift */,
				DD5394FD276BA0EF00AD86B1 /* PositionEntityExtension.swift */,
			);
			path = Persistence;
			sourceTree = "<group>";
		};
/* End PBXGroup section */

/* Begin PBXNativeTarget section */
		DDC2E15326CE248E0042C5E4 /* MeshtasticClient */ = {
			isa = PBXNativeTarget;
			buildConfigurationList = DDC2E17E26CE248F0042C5E4 /* Build configuration list for PBXNativeTarget "MeshtasticClient" */;
			buildPhases = (
				DDC2E15026CE248E0042C5E4 /* Sources */,
				DDC2E15126CE248E0042C5E4 /* Frameworks */,
				DDC2E15226CE248E0042C5E4 /* Resources */,
				BB450974275599CE00509624 /* ShellScript */,
			);
			buildRules = (
			);
			dependencies = (
			);
			name = MeshtasticClient;
			packageProductDependencies = (
				DD5394FB276993AD00AD86B1 /* SwiftProtobuf */,
			);
			productName = MeshtasticClient;
			productReference = DDC2E15426CE248E0042C5E4 /* MeshtasticClient.app */;
			productType = "com.apple.product-type.application";
		};
		DDC2E16926CE248F0042C5E4 /* MeshtasticClientTests */ = {
			isa = PBXNativeTarget;
			buildConfigurationList = DDC2E18126CE248F0042C5E4 /* Build configuration list for PBXNativeTarget "MeshtasticClientTests" */;
			buildPhases = (
				DDC2E16626CE248F0042C5E4 /* Sources */,
				DDC2E16726CE248F0042C5E4 /* Frameworks */,
				DDC2E16826CE248F0042C5E4 /* Resources */,
			);
			buildRules = (
			);
			dependencies = (
				DDC2E16C26CE248F0042C5E4 /* PBXTargetDependency */,
			);
			name = MeshtasticClientTests;
			productName = MeshtasticClientTests;
			productReference = DDC2E16A26CE248F0042C5E4 /* MeshtasticClientTests.xctest */;
			productType = "com.apple.product-type.bundle.unit-test";
		};
		DDC2E17426CE248F0042C5E4 /* MeshtasticClientUITests */ = {
			isa = PBXNativeTarget;
			buildConfigurationList = DDC2E18426CE248F0042C5E4 /* Build configuration list for PBXNativeTarget "MeshtasticClientUITests" */;
			buildPhases = (
				DDC2E17126CE248F0042C5E4 /* Sources */,
				DDC2E17226CE248F0042C5E4 /* Frameworks */,
				DDC2E17326CE248F0042C5E4 /* Resources */,
			);
			buildRules = (
			);
			dependencies = (
				DDC2E17726CE248F0042C5E4 /* PBXTargetDependency */,
			);
			name = MeshtasticClientUITests;
			productName = MeshtasticClientUITests;
			productReference = DDC2E17526CE248F0042C5E4 /* MeshtasticClientUITests.xctest */;
			productType = "com.apple.product-type.bundle.ui-testing";
		};
/* End PBXNativeTarget section */

/* Begin PBXProject section */
		DDC2E14C26CE248E0042C5E4 /* Project object */ = {
			isa = PBXProject;
			attributes = {
				LastSwiftUpdateCheck = 1250;
				LastUpgradeCheck = 1250;
				TargetAttributes = {
					DDC2E15326CE248E0042C5E4 = {
						CreatedOnToolsVersion = 12.5.1;
					};
					DDC2E16926CE248F0042C5E4 = {
						CreatedOnToolsVersion = 12.5.1;
						TestTargetID = DDC2E15326CE248E0042C5E4;
					};
					DDC2E17426CE248F0042C5E4 = {
						CreatedOnToolsVersion = 12.5.1;
						TestTargetID = DDC2E15326CE248E0042C5E4;
					};
				};
			};
			buildConfigurationList = DDC2E14F26CE248E0042C5E4 /* Build configuration list for PBXProject "Meshtastic Client" */;
			compatibilityVersion = "Xcode 13.0";
			developmentRegion = en;
			hasScannedForEncodings = 0;
			knownRegions = (
				en,
				Base,
			);
			mainGroup = DDC2E14B26CE248E0042C5E4;
			packageReferences = (
				DD5394FA276993AD00AD86B1 /* XCRemoteSwiftPackageReference "swift-protobuf" */,
			);
			productRefGroup = DDC2E15526CE248E0042C5E4 /* Products */;
			projectDirPath = "";
			projectRoot = "";
			targets = (
				DDC2E15326CE248E0042C5E4 /* MeshtasticClient */,
				DDC2E16926CE248F0042C5E4 /* MeshtasticClientTests */,
				DDC2E17426CE248F0042C5E4 /* MeshtasticClientUITests */,
			);
		};
/* End PBXProject section */

/* Begin PBXResourcesBuildPhase section */
		DDC2E15226CE248E0042C5E4 /* Resources */ = {
			isa = PBXResourcesBuildPhase;
			buildActionMask = 2147483647;
			files = (
				DDC2E15F26CE248F0042C5E4 /* Preview Assets.xcassets in Resources */,
				DDC2E15C26CE248F0042C5E4 /* Assets.xcassets in Resources */,
			);
			runOnlyForDeploymentPostprocessing = 0;
		};
		DDC2E16826CE248F0042C5E4 /* Resources */ = {
			isa = PBXResourcesBuildPhase;
			buildActionMask = 2147483647;
			files = (
			);
			runOnlyForDeploymentPostprocessing = 0;
		};
		DDC2E17326CE248F0042C5E4 /* Resources */ = {
			isa = PBXResourcesBuildPhase;
			buildActionMask = 2147483647;
			files = (
			);
			runOnlyForDeploymentPostprocessing = 0;
		};
/* End PBXResourcesBuildPhase section */

/* Begin PBXShellScriptBuildPhase section */
		BB450974275599CE00509624 /* ShellScript */ = {
			isa = PBXShellScriptBuildPhase;
			buildActionMask = 2147483647;
			files = (
			);
			inputFileListPaths = (
			);
			inputPaths = (
			);
			outputFileListPaths = (
			);
			outputPaths = (
			);
			runOnlyForDeploymentPostprocessing = 0;
			shellPath = /bin/sh;
			shellScript = "if which swiftlint >/dev/null; then\n  swiftlint\nelse\n  echo \"warning: SwiftLint not installed, download from https://github.com/realm/SwiftLint\"\nfi\n";
		};
/* End PBXShellScriptBuildPhase section */

/* Begin PBXSourcesBuildPhase section */
		DDC2E15026CE248E0042C5E4 /* Sources */ = {
			isa = PBXSourcesBuildPhase;
			buildActionMask = 2147483647;
			files = (
				DD836AE726F6B38600ABCC23 /* Connect.swift in Sources */,
				DDAF8C6E26ED19040058C060 /* Extensions.swift in Sources */,
				DDC2E1A726CEB3400042C5E4 /* LocationHelper.swift in Sources */,
				DDAF8C5F26ED09B50058C060 /* radioconfig.pb.swift in Sources */,
				DD5394FE276BA0EF00AD86B1 /* PositionEntityExtension.swift in Sources */,
				DD913639270DFF4C00D7ACF3 /* LocalNotificationManager.swift in Sources */,
				DDAF8C5326EB1DF10058C060 /* BLEManager.swift in Sources */,
				DDC4D568275499A500A4208E /* Persistence.swift in Sources */,
				DD90860E26F69BAE00DC5189 /* NodeMap.swift in Sources */,
				DD47E3DB26F3901B00029299 /* Channels.swift in Sources */,
				DD8169FF272476C700F4AB02 /* LogDocument.swift in Sources */,
				DDAF8C6926ED0D070058C060 /* deviceonly.pb.swift in Sources */,
				DDAF8C6B26ED0DD80058C060 /* environmental_measurement.pb.swift in Sources */,
				DD90860C26F684AF00DC5189 /* BatteryIcon.swift in Sources */,
				DD4A911E2708C65400501B7E /* AppSettings.swift in Sources */,
				DDAF8C6226ED0A230058C060 /* mqtt.pb.swift in Sources */,
				DDF924CA26FBB953009FE055 /* ConnectedDevice.swift in Sources */,
				DDAF8C5D26ED09490058C060 /* portnums.pb.swift in Sources */,
				DD9D8F2F2764403B00080993 /* Meshtastic.xcdatamodeld in Sources */,
				DD1BF2F92776FE2E008C8D2F /* UserMessageList.swift in Sources */,
				DD23A50F26FD1B4400D9B90C /* PeripheralModel.swift in Sources */,
				C9A7BC1027759A9600760B50 /* PositionAnnotationView.swift in Sources */,
				DD882F5D2772E4640005BF05 /* Contacts.swift in Sources */,
				DD47E3CE26F103C600029299 /* NodeList.swift in Sources */,
				DD47E3D626F17ED900029299 /* CircleText.swift in Sources */,
				DDC2E18F26CE25FE0042C5E4 /* ContentView.swift in Sources */,
				DD17E5DE277D49D400010EC2 /* storeforward.pb.swift in Sources */,
				DDAF8C6326ED0A230058C060 /* admin.pb.swift in Sources */,
				C9483F6D2773017500998F6B /* MapView.swift in Sources */,
				DDAF8C5826ED07FD0058C060 /* mesh.pb.swift in Sources */,
				DD8169FB271F1F3A00F4AB02 /* MeshLog.swift in Sources */,
				DD2E65262767A01F00E45FC5 /* NodeDetail.swift in Sources */,
				DD47E3D926F3093800029299 /* MessageBubble.swift in Sources */,
				DD8169F9271F1A6100F4AB02 /* MeshLogger.swift in Sources */,
				DD539502276DAA6A00AD86B1 /* MapLocation.swift in Sources */,
				DDAF8C6726ED0C8C0058C060 /* remote_hardware.pb.swift in Sources */,
				DD17E5DD277D49D400010EC2 /* apponly.pb.swift in Sources */,
				DDAF8C6526ED0A490058C060 /* channel.pb.swift in Sources */,
				DD47E3DD26F390A000029299 /* Messages.swift in Sources */,
				DDC2E15826CE248E0042C5E4 /* MeshtasticClientApp.swift in Sources */,
			);
			runOnlyForDeploymentPostprocessing = 0;
		};
		DDC2E16626CE248F0042C5E4 /* Sources */ = {
			isa = PBXSourcesBuildPhase;
			buildActionMask = 2147483647;
			files = (
				DDC2E16F26CE248F0042C5E4 /* MeshtasticClientTests.swift in Sources */,
			);
			runOnlyForDeploymentPostprocessing = 0;
		};
		DDC2E17126CE248F0042C5E4 /* Sources */ = {
			isa = PBXSourcesBuildPhase;
			buildActionMask = 2147483647;
			files = (
				DDC2E17A26CE248F0042C5E4 /* MeshtasticClientUITests.swift in Sources */,
			);
			runOnlyForDeploymentPostprocessing = 0;
		};
/* End PBXSourcesBuildPhase section */

/* Begin PBXTargetDependency section */
		DDC2E16C26CE248F0042C5E4 /* PBXTargetDependency */ = {
			isa = PBXTargetDependency;
			target = DDC2E15326CE248E0042C5E4 /* MeshtasticClient */;
			targetProxy = DDC2E16B26CE248F0042C5E4 /* PBXContainerItemProxy */;
		};
		DDC2E17726CE248F0042C5E4 /* PBXTargetDependency */ = {
			isa = PBXTargetDependency;
			target = DDC2E15326CE248E0042C5E4 /* MeshtasticClient */;
			targetProxy = DDC2E17626CE248F0042C5E4 /* PBXContainerItemProxy */;
		};
/* End PBXTargetDependency section */

/* Begin XCBuildConfiguration section */
		DDC2E17C26CE248F0042C5E4 /* Debug */ = {
			isa = XCBuildConfiguration;
			buildSettings = {
				ALWAYS_SEARCH_USER_PATHS = NO;
				CLANG_ANALYZER_NONNULL = YES;
				CLANG_ANALYZER_NUMBER_OBJECT_CONVERSION = YES_AGGRESSIVE;
				CLANG_CXX_LANGUAGE_STANDARD = "gnu++14";
				CLANG_CXX_LIBRARY = "libc++";
				CLANG_ENABLE_MODULES = YES;
				CLANG_ENABLE_OBJC_ARC = YES;
				CLANG_ENABLE_OBJC_WEAK = YES;
				CLANG_WARN_BLOCK_CAPTURE_AUTORELEASING = YES;
				CLANG_WARN_BOOL_CONVERSION = YES;
				CLANG_WARN_COMMA = YES;
				CLANG_WARN_CONSTANT_CONVERSION = YES;
				CLANG_WARN_DEPRECATED_OBJC_IMPLEMENTATIONS = YES;
				CLANG_WARN_DIRECT_OBJC_ISA_USAGE = YES_ERROR;
				CLANG_WARN_DOCUMENTATION_COMMENTS = YES;
				CLANG_WARN_EMPTY_BODY = YES;
				CLANG_WARN_ENUM_CONVERSION = YES;
				CLANG_WARN_INFINITE_RECURSION = YES;
				CLANG_WARN_INT_CONVERSION = YES;
				CLANG_WARN_NON_LITERAL_NULL_CONVERSION = YES;
				CLANG_WARN_OBJC_IMPLICIT_RETAIN_SELF = YES;
				CLANG_WARN_OBJC_LITERAL_CONVERSION = YES;
				CLANG_WARN_OBJC_ROOT_CLASS = YES_ERROR;
				CLANG_WARN_QUOTED_INCLUDE_IN_FRAMEWORK_HEADER = YES;
				CLANG_WARN_RANGE_LOOP_ANALYSIS = YES;
				CLANG_WARN_STRICT_PROTOTYPES = YES;
				CLANG_WARN_SUSPICIOUS_MOVE = YES;
				CLANG_WARN_UNGUARDED_AVAILABILITY = YES_AGGRESSIVE;
				CLANG_WARN_UNREACHABLE_CODE = YES;
				CLANG_WARN__DUPLICATE_METHOD_MATCH = YES;
				COPY_PHASE_STRIP = NO;
				DEBUG_INFORMATION_FORMAT = dwarf;
				ENABLE_STRICT_OBJC_MSGSEND = YES;
				ENABLE_TESTABILITY = YES;
				GCC_C_LANGUAGE_STANDARD = gnu11;
				GCC_DYNAMIC_NO_PIC = NO;
				GCC_NO_COMMON_BLOCKS = YES;
				GCC_OPTIMIZATION_LEVEL = 0;
				GCC_PREPROCESSOR_DEFINITIONS = (
					"DEBUG=1",
					"$(inherited)",
				);
				GCC_WARN_64_TO_32_BIT_CONVERSION = YES;
				GCC_WARN_ABOUT_RETURN_TYPE = YES_ERROR;
				GCC_WARN_UNDECLARED_SELECTOR = YES;
				GCC_WARN_UNINITIALIZED_AUTOS = YES_AGGRESSIVE;
				GCC_WARN_UNUSED_FUNCTION = YES;
				GCC_WARN_UNUSED_VARIABLE = YES;
				IPHONEOS_DEPLOYMENT_TARGET = 15.0;
				MTL_ENABLE_DEBUG_INFO = INCLUDE_SOURCE;
				MTL_FAST_MATH = YES;
				ONLY_ACTIVE_ARCH = YES;
				SDKROOT = iphoneos;
				SWIFT_ACTIVE_COMPILATION_CONDITIONS = DEBUG;
				SWIFT_OPTIMIZATION_LEVEL = "-Onone";
			};
			name = Debug;
		};
		DDC2E17D26CE248F0042C5E4 /* Release */ = {
			isa = XCBuildConfiguration;
			buildSettings = {
				ALWAYS_SEARCH_USER_PATHS = NO;
				CLANG_ANALYZER_NONNULL = YES;
				CLANG_ANALYZER_NUMBER_OBJECT_CONVERSION = YES_AGGRESSIVE;
				CLANG_CXX_LANGUAGE_STANDARD = "gnu++14";
				CLANG_CXX_LIBRARY = "libc++";
				CLANG_ENABLE_MODULES = YES;
				CLANG_ENABLE_OBJC_ARC = YES;
				CLANG_ENABLE_OBJC_WEAK = YES;
				CLANG_WARN_BLOCK_CAPTURE_AUTORELEASING = YES;
				CLANG_WARN_BOOL_CONVERSION = YES;
				CLANG_WARN_COMMA = YES;
				CLANG_WARN_CONSTANT_CONVERSION = YES;
				CLANG_WARN_DEPRECATED_OBJC_IMPLEMENTATIONS = YES;
				CLANG_WARN_DIRECT_OBJC_ISA_USAGE = YES_ERROR;
				CLANG_WARN_DOCUMENTATION_COMMENTS = YES;
				CLANG_WARN_EMPTY_BODY = YES;
				CLANG_WARN_ENUM_CONVERSION = YES;
				CLANG_WARN_INFINITE_RECURSION = YES;
				CLANG_WARN_INT_CONVERSION = YES;
				CLANG_WARN_NON_LITERAL_NULL_CONVERSION = YES;
				CLANG_WARN_OBJC_IMPLICIT_RETAIN_SELF = YES;
				CLANG_WARN_OBJC_LITERAL_CONVERSION = YES;
				CLANG_WARN_OBJC_ROOT_CLASS = YES_ERROR;
				CLANG_WARN_QUOTED_INCLUDE_IN_FRAMEWORK_HEADER = YES;
				CLANG_WARN_RANGE_LOOP_ANALYSIS = YES;
				CLANG_WARN_STRICT_PROTOTYPES = YES;
				CLANG_WARN_SUSPICIOUS_MOVE = YES;
				CLANG_WARN_UNGUARDED_AVAILABILITY = YES_AGGRESSIVE;
				CLANG_WARN_UNREACHABLE_CODE = YES;
				CLANG_WARN__DUPLICATE_METHOD_MATCH = YES;
				COPY_PHASE_STRIP = NO;
				DEBUG_INFORMATION_FORMAT = "dwarf-with-dsym";
				ENABLE_NS_ASSERTIONS = NO;
				ENABLE_STRICT_OBJC_MSGSEND = YES;
				GCC_C_LANGUAGE_STANDARD = gnu11;
				GCC_NO_COMMON_BLOCKS = YES;
				GCC_WARN_64_TO_32_BIT_CONVERSION = YES;
				GCC_WARN_ABOUT_RETURN_TYPE = YES_ERROR;
				GCC_WARN_UNDECLARED_SELECTOR = YES;
				GCC_WARN_UNINITIALIZED_AUTOS = YES_AGGRESSIVE;
				GCC_WARN_UNUSED_FUNCTION = YES;
				GCC_WARN_UNUSED_VARIABLE = YES;
				IPHONEOS_DEPLOYMENT_TARGET = 15.0;
				MTL_ENABLE_DEBUG_INFO = NO;
				MTL_FAST_MATH = YES;
				ONLY_ACTIVE_ARCH = YES;
				SDKROOT = iphoneos;
				SWIFT_COMPILATION_MODE = wholemodule;
				SWIFT_OPTIMIZATION_LEVEL = "-O";
				TARGETED_DEVICE_FAMILY = "1,2,6";
				VALIDATE_PRODUCT = YES;
			};
			name = Release;
		};
		DDC2E17F26CE248F0042C5E4 /* Debug */ = {
			isa = XCBuildConfiguration;
			buildSettings = {
				ASSETCATALOG_COMPILER_APPICON_NAME = AppIcon;
				ASSETCATALOG_COMPILER_GLOBAL_ACCENT_COLOR_NAME = AccentColor;
				ASSETCATALOG_COMPILER_INCLUDE_ALL_APPICON_ASSETS = YES;
				CODE_SIGN_ENTITLEMENTS = MeshtasticClient/MeshtasticClient.entitlements;
				CODE_SIGN_STYLE = Automatic;
<<<<<<< HEAD
				CURRENT_PROJECT_VERSION = 16;
=======
				CURRENT_PROJECT_VERSION = 17;
>>>>>>> 324260be
				DEVELOPMENT_ASSET_PATHS = "\"MeshtasticClient/Preview Content\"";
				DEVELOPMENT_TEAM = GCH7VS5Y9R;
				ENABLE_PREVIEWS = YES;
				INFOPLIST_FILE = MeshtasticClient/Info.plist;
				IPHONEOS_DEPLOYMENT_TARGET = 15.0;
				LD_RUNPATH_SEARCH_PATHS = (
					"$(inherited)",
					"@executable_path/Frameworks",
				);
				MARKETING_VERSION = 1.43;
				PRODUCT_BUNDLE_IDENTIFIER = gvh.MeshtasticClient;
				PRODUCT_NAME = "$(TARGET_NAME)";
				SUPPORTS_MACCATALYST = YES;
				SUPPORTS_MAC_DESIGNED_FOR_IPHONE_IPAD = NO;
				SWIFT_VERSION = 5.0;
				TARGETED_DEVICE_FAMILY = "1,2,6";
			};
			name = Debug;
		};
		DDC2E18026CE248F0042C5E4 /* Release */ = {
			isa = XCBuildConfiguration;
			buildSettings = {
				ASSETCATALOG_COMPILER_APPICON_NAME = AppIcon;
				ASSETCATALOG_COMPILER_GLOBAL_ACCENT_COLOR_NAME = AccentColor;
				ASSETCATALOG_COMPILER_INCLUDE_ALL_APPICON_ASSETS = YES;
				CODE_SIGN_ENTITLEMENTS = MeshtasticClient/MeshtasticClient.entitlements;
				CODE_SIGN_STYLE = Automatic;
<<<<<<< HEAD
				CURRENT_PROJECT_VERSION = 16;
=======
				CURRENT_PROJECT_VERSION = 17;
>>>>>>> 324260be
				DEVELOPMENT_ASSET_PATHS = "\"MeshtasticClient/Preview Content\"";
				DEVELOPMENT_TEAM = GCH7VS5Y9R;
				ENABLE_PREVIEWS = YES;
				INFOPLIST_FILE = MeshtasticClient/Info.plist;
				IPHONEOS_DEPLOYMENT_TARGET = 15.0;
				LD_RUNPATH_SEARCH_PATHS = (
					"$(inherited)",
					"@executable_path/Frameworks",
				);
				MARKETING_VERSION = 1.43;
				PRODUCT_BUNDLE_IDENTIFIER = gvh.MeshtasticClient;
				PRODUCT_NAME = "$(TARGET_NAME)";
				SUPPORTS_MACCATALYST = YES;
				SUPPORTS_MAC_DESIGNED_FOR_IPHONE_IPAD = NO;
				SWIFT_VERSION = 5.0;
				TARGETED_DEVICE_FAMILY = "1,2,6";
			};
			name = Release;
		};
		DDC2E18226CE248F0042C5E4 /* Debug */ = {
			isa = XCBuildConfiguration;
			buildSettings = {
				ALWAYS_EMBED_SWIFT_STANDARD_LIBRARIES = YES;
				BUNDLE_LOADER = "$(TEST_HOST)";
				CODE_SIGN_STYLE = Automatic;
				DEVELOPMENT_TEAM = GCH7VS5Y9R;
				INFOPLIST_FILE = MeshtasticClientTests/Info.plist;
				IPHONEOS_DEPLOYMENT_TARGET = 14.0;
				LD_RUNPATH_SEARCH_PATHS = (
					"$(inherited)",
					"@executable_path/Frameworks",
					"@loader_path/Frameworks",
				);
				PRODUCT_BUNDLE_IDENTIFIER = gvh.MeshtasticClientTests;
				PRODUCT_NAME = "$(TARGET_NAME)";
				SWIFT_VERSION = 5.0;
				TARGETED_DEVICE_FAMILY = "1,2";
				TEST_HOST = "$(BUILT_PRODUCTS_DIR)/MeshtasticClient.app/MeshtasticClient";
			};
			name = Debug;
		};
		DDC2E18326CE248F0042C5E4 /* Release */ = {
			isa = XCBuildConfiguration;
			buildSettings = {
				ALWAYS_EMBED_SWIFT_STANDARD_LIBRARIES = YES;
				BUNDLE_LOADER = "$(TEST_HOST)";
				CODE_SIGN_STYLE = Automatic;
				DEVELOPMENT_TEAM = GCH7VS5Y9R;
				INFOPLIST_FILE = MeshtasticClientTests/Info.plist;
				IPHONEOS_DEPLOYMENT_TARGET = 14.0;
				LD_RUNPATH_SEARCH_PATHS = (
					"$(inherited)",
					"@executable_path/Frameworks",
					"@loader_path/Frameworks",
				);
				PRODUCT_BUNDLE_IDENTIFIER = gvh.MeshtasticClientTests;
				PRODUCT_NAME = "$(TARGET_NAME)";
				SWIFT_VERSION = 5.0;
				TARGETED_DEVICE_FAMILY = "1,2";
				TEST_HOST = "$(BUILT_PRODUCTS_DIR)/MeshtasticClient.app/MeshtasticClient";
			};
			name = Release;
		};
		DDC2E18526CE248F0042C5E4 /* Debug */ = {
			isa = XCBuildConfiguration;
			buildSettings = {
				ALWAYS_EMBED_SWIFT_STANDARD_LIBRARIES = YES;
				CODE_SIGN_STYLE = Automatic;
				DEVELOPMENT_TEAM = GCH7VS5Y9R;
				INFOPLIST_FILE = MeshtasticClientUITests/Info.plist;
				LD_RUNPATH_SEARCH_PATHS = (
					"$(inherited)",
					"@executable_path/Frameworks",
					"@loader_path/Frameworks",
				);
				PRODUCT_BUNDLE_IDENTIFIER = gvh.MeshtasticClientUITests;
				PRODUCT_NAME = "$(TARGET_NAME)";
				SWIFT_VERSION = 5.0;
				TARGETED_DEVICE_FAMILY = "1,2";
				TEST_TARGET_NAME = MeshtasticClient;
			};
			name = Debug;
		};
		DDC2E18626CE248F0042C5E4 /* Release */ = {
			isa = XCBuildConfiguration;
			buildSettings = {
				ALWAYS_EMBED_SWIFT_STANDARD_LIBRARIES = YES;
				CODE_SIGN_STYLE = Automatic;
				DEVELOPMENT_TEAM = GCH7VS5Y9R;
				INFOPLIST_FILE = MeshtasticClientUITests/Info.plist;
				LD_RUNPATH_SEARCH_PATHS = (
					"$(inherited)",
					"@executable_path/Frameworks",
					"@loader_path/Frameworks",
				);
				PRODUCT_BUNDLE_IDENTIFIER = gvh.MeshtasticClientUITests;
				PRODUCT_NAME = "$(TARGET_NAME)";
				SWIFT_VERSION = 5.0;
				TARGETED_DEVICE_FAMILY = "1,2";
				TEST_TARGET_NAME = MeshtasticClient;
			};
			name = Release;
		};
/* End XCBuildConfiguration section */

/* Begin XCConfigurationList section */
		DDC2E14F26CE248E0042C5E4 /* Build configuration list for PBXProject "Meshtastic Client" */ = {
			isa = XCConfigurationList;
			buildConfigurations = (
				DDC2E17C26CE248F0042C5E4 /* Debug */,
				DDC2E17D26CE248F0042C5E4 /* Release */,
			);
			defaultConfigurationIsVisible = 0;
			defaultConfigurationName = Release;
		};
		DDC2E17E26CE248F0042C5E4 /* Build configuration list for PBXNativeTarget "MeshtasticClient" */ = {
			isa = XCConfigurationList;
			buildConfigurations = (
				DDC2E17F26CE248F0042C5E4 /* Debug */,
				DDC2E18026CE248F0042C5E4 /* Release */,
			);
			defaultConfigurationIsVisible = 0;
			defaultConfigurationName = Release;
		};
		DDC2E18126CE248F0042C5E4 /* Build configuration list for PBXNativeTarget "MeshtasticClientTests" */ = {
			isa = XCConfigurationList;
			buildConfigurations = (
				DDC2E18226CE248F0042C5E4 /* Debug */,
				DDC2E18326CE248F0042C5E4 /* Release */,
			);
			defaultConfigurationIsVisible = 0;
			defaultConfigurationName = Release;
		};
		DDC2E18426CE248F0042C5E4 /* Build configuration list for PBXNativeTarget "MeshtasticClientUITests" */ = {
			isa = XCConfigurationList;
			buildConfigurations = (
				DDC2E18526CE248F0042C5E4 /* Debug */,
				DDC2E18626CE248F0042C5E4 /* Release */,
			);
			defaultConfigurationIsVisible = 0;
			defaultConfigurationName = Release;
		};
/* End XCConfigurationList section */

/* Begin XCRemoteSwiftPackageReference section */
		DD5394FA276993AD00AD86B1 /* XCRemoteSwiftPackageReference "swift-protobuf" */ = {
			isa = XCRemoteSwiftPackageReference;
			repositoryURL = "https://github.com/apple/swift-protobuf.git";
			requirement = {
				kind = upToNextMajorVersion;
				minimumVersion = 1.0.0;
			};
		};
/* End XCRemoteSwiftPackageReference section */

/* Begin XCSwiftPackageProductDependency section */
		DD5394FB276993AD00AD86B1 /* SwiftProtobuf */ = {
			isa = XCSwiftPackageProductDependency;
			package = DD5394FA276993AD00AD86B1 /* XCRemoteSwiftPackageReference "swift-protobuf" */;
			productName = SwiftProtobuf;
		};
/* End XCSwiftPackageProductDependency section */

/* Begin XCVersionGroup section */
		DD9D8F2D2764403B00080993 /* Meshtastic.xcdatamodeld */ = {
			isa = XCVersionGroup;
			children = (
				DD9D8F2E2764403B00080993 /* CoreDataSample.xcdatamodel */,
			);
			currentVersion = DD9D8F2E2764403B00080993 /* CoreDataSample.xcdatamodel */;
			name = Meshtastic.xcdatamodeld;
			path = MeshtasticClient/Meshtastic.xcdatamodeld;
			sourceTree = "<group>";
			versionGroupType = wrapper.xcdatamodel;
		};
/* End XCVersionGroup section */
	};
	rootObject = DDC2E14C26CE248E0042C5E4 /* Project object */;
}<|MERGE_RESOLUTION|>--- conflicted
+++ resolved
@@ -718,11 +718,7 @@
 				ASSETCATALOG_COMPILER_INCLUDE_ALL_APPICON_ASSETS = YES;
 				CODE_SIGN_ENTITLEMENTS = MeshtasticClient/MeshtasticClient.entitlements;
 				CODE_SIGN_STYLE = Automatic;
-<<<<<<< HEAD
-				CURRENT_PROJECT_VERSION = 16;
-=======
 				CURRENT_PROJECT_VERSION = 17;
->>>>>>> 324260be
 				DEVELOPMENT_ASSET_PATHS = "\"MeshtasticClient/Preview Content\"";
 				DEVELOPMENT_TEAM = GCH7VS5Y9R;
 				ENABLE_PREVIEWS = YES;
@@ -750,11 +746,7 @@
 				ASSETCATALOG_COMPILER_INCLUDE_ALL_APPICON_ASSETS = YES;
 				CODE_SIGN_ENTITLEMENTS = MeshtasticClient/MeshtasticClient.entitlements;
 				CODE_SIGN_STYLE = Automatic;
-<<<<<<< HEAD
-				CURRENT_PROJECT_VERSION = 16;
-=======
 				CURRENT_PROJECT_VERSION = 17;
->>>>>>> 324260be
 				DEVELOPMENT_ASSET_PATHS = "\"MeshtasticClient/Preview Content\"";
 				DEVELOPMENT_TEAM = GCH7VS5Y9R;
 				ENABLE_PREVIEWS = YES;
