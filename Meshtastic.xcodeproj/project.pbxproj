// !$*UTF8*$!
{
	archiveVersion = 1;
	classes = {
	};
	objectVersion = 55;
	objects = {

/* Begin PBXBuildFile section */
		C9483F6D2773017500998F6B /* MapView.swift in Sources */ = {isa = PBXBuildFile; fileRef = C9483F6C2773017500998F6B /* MapView.swift */; };
		C9697F9D279336B700250207 /* LocalMBTileOverlay.swift in Sources */ = {isa = PBXBuildFile; fileRef = C9697F9C279336B700250207 /* LocalMBTileOverlay.swift */; };
		C9697FA527933B8C00250207 /* SQLite in Frameworks */ = {isa = PBXBuildFile; productRef = C9697FA427933B8C00250207 /* SQLite */; };
		C9A7BC1027759A9600760B50 /* PositionAnnotationView.swift in Sources */ = {isa = PBXBuildFile; fileRef = C9A7BC0F27759A9600760B50 /* PositionAnnotationView.swift */; };
		C9A88B55278B503C00BD810A /* MapViewModule.swift in Sources */ = {isa = PBXBuildFile; fileRef = C9A88B54278B503C00BD810A /* MapViewModule.swift */; };
		C9A88B57278B559900BD810A /* apponly.pb.swift in Sources */ = {isa = PBXBuildFile; fileRef = C9A88B56278B559900BD810A /* apponly.pb.swift */; };
		DD0F791B28713C8A00A6FDAD /* AdminMessageList.swift in Sources */ = {isa = PBXBuildFile; fileRef = DD0F791A28713C8A00A6FDAD /* AdminMessageList.swift */; };
		DD17E5DE277D49D400010EC2 /* storeforward.pb.swift in Sources */ = {isa = PBXBuildFile; fileRef = DD17E5DC277D49D400010EC2 /* storeforward.pb.swift */; };
		DD1925B728CDA5A400720036 /* CannedMessagesConfigEnums.swift in Sources */ = {isa = PBXBuildFile; fileRef = DD1925B628CDA5A400720036 /* CannedMessagesConfigEnums.swift */; };
		DD1925B928CDA93900720036 /* SerialConfigEnums.swift in Sources */ = {isa = PBXBuildFile; fileRef = DD1925B828CDA93900720036 /* SerialConfigEnums.swift */; };
		DD1BF2F92776FE2E008C8D2F /* UserMessageList.swift in Sources */ = {isa = PBXBuildFile; fileRef = DD1BF2F82776FE2E008C8D2F /* UserMessageList.swift */; };
		DD2160AF28C5552500C17253 /* MQTTConfig.swift in Sources */ = {isa = PBXBuildFile; fileRef = DD2160AE28C5552500C17253 /* MQTTConfig.swift */; };
		DD23A50F26FD1B4400D9B90C /* PeripheralModel.swift in Sources */ = {isa = PBXBuildFile; fileRef = DD23A50E26FD1B4400D9B90C /* PeripheralModel.swift */; };
		DD2553572855B02500E55709 /* LoRaConfig.swift in Sources */ = {isa = PBXBuildFile; fileRef = DD2553562855B02500E55709 /* LoRaConfig.swift */; };
		DD2553592855B52700E55709 /* PositionConfig.swift in Sources */ = {isa = PBXBuildFile; fileRef = DD2553582855B52700E55709 /* PositionConfig.swift */; };
		DD2E65262767A01F00E45FC5 /* NodeDetail.swift in Sources */ = {isa = PBXBuildFile; fileRef = DD2E65252767A01F00E45FC5 /* NodeDetail.swift */; };
		DD3501892852FC3B000FC853 /* Settings.swift in Sources */ = {isa = PBXBuildFile; fileRef = DD3501882852FC3B000FC853 /* Settings.swift */; };
		DD35018B2852FC79000FC853 /* UserSettings.swift in Sources */ = {isa = PBXBuildFile; fileRef = DD35018A2852FC79000FC853 /* UserSettings.swift */; };
		DD4033C228B286B70096A444 /* Onboarding.swift in Sources */ = {isa = PBXBuildFile; fileRef = DD4033C128B286B70096A444 /* Onboarding.swift */; };
		DD41582628582E9B009B0E59 /* DeviceConfig.swift in Sources */ = {isa = PBXBuildFile; fileRef = DD41582528582E9B009B0E59 /* DeviceConfig.swift */; };
		DD415828285859C4009B0E59 /* TelemetryConfig.swift in Sources */ = {isa = PBXBuildFile; fileRef = DD415827285859C4009B0E59 /* TelemetryConfig.swift */; };
		DD41582A28585C32009B0E59 /* RangeTestConfig.swift in Sources */ = {isa = PBXBuildFile; fileRef = DD41582928585C32009B0E59 /* RangeTestConfig.swift */; };
		DD47E3CE26F103C600029299 /* NodeList.swift in Sources */ = {isa = PBXBuildFile; fileRef = DD47E3CD26F103C600029299 /* NodeList.swift */; };
		DD47E3D626F17ED900029299 /* CircleText.swift in Sources */ = {isa = PBXBuildFile; fileRef = DD47E3D526F17ED900029299 /* CircleText.swift */; };
		DD47E3D926F3093800029299 /* MessageBubble.swift in Sources */ = {isa = PBXBuildFile; fileRef = DD47E3D826F3093800029299 /* MessageBubble.swift */; };
		DD4A911E2708C65400501B7E /* AppSettings.swift in Sources */ = {isa = PBXBuildFile; fileRef = DD4A911D2708C65400501B7E /* AppSettings.swift */; };
		DD4C158C2824A91E0032668E /* module_config.pb.swift in Sources */ = {isa = PBXBuildFile; fileRef = DD4C158B2824A91E0032668E /* module_config.pb.swift */; };
		DD4C158E2824AA7E0032668E /* config.pb.swift in Sources */ = {isa = PBXBuildFile; fileRef = DD4C158D2824AA7E0032668E /* config.pb.swift */; };
		DD4DED9027AD2975004BA27E /* cannedmessages.pb.swift in Sources */ = {isa = PBXBuildFile; fileRef = DD4DED8F27AD2975004BA27E /* cannedmessages.pb.swift */; };
		DD4F23CD28779A3C001D37CB /* EnvironmentMetricsLog.swift in Sources */ = {isa = PBXBuildFile; fileRef = DD4F23CC28779A3C001D37CB /* EnvironmentMetricsLog.swift */; };
		DD5394FC276993AD00AD86B1 /* SwiftProtobuf in Frameworks */ = {isa = PBXBuildFile; productRef = DD5394FB276993AD00AD86B1 /* SwiftProtobuf */; };
		DD5394FE276BA0EF00AD86B1 /* PositionEntityExtension.swift in Sources */ = {isa = PBXBuildFile; fileRef = DD5394FD276BA0EF00AD86B1 /* PositionEntityExtension.swift */; };
		DD539502276DAA6A00AD86B1 /* MapLocation.swift in Sources */ = {isa = PBXBuildFile; fileRef = DD539501276DAA6A00AD86B1 /* MapLocation.swift */; };
		DD6193752862F6E600E59241 /* ExternalNotificationConfig.swift in Sources */ = {isa = PBXBuildFile; fileRef = DD6193742862F6E600E59241 /* ExternalNotificationConfig.swift */; };
		DD6193772862F90F00E59241 /* CannedMessagesConfig.swift in Sources */ = {isa = PBXBuildFile; fileRef = DD6193762862F90F00E59241 /* CannedMessagesConfig.swift */; };
		DD6193792863875F00E59241 /* SerialConfig.swift in Sources */ = {isa = PBXBuildFile; fileRef = DD6193782863875F00E59241 /* SerialConfig.swift */; };
		DD6B85A828009258000ACD6B /* ShareChannels.swift in Sources */ = {isa = PBXBuildFile; fileRef = DD6B85A728009258000ACD6B /* ShareChannels.swift */; };
<<<<<<< HEAD
		DD73FD1128750779000852D6 /* LocationHistory.swift in Sources */ = {isa = PBXBuildFile; fileRef = DD73FD1028750779000852D6 /* LocationHistory.swift */; };
=======
		DD73FD1128750779000852D6 /* PositionLog.swift in Sources */ = {isa = PBXBuildFile; fileRef = DD73FD1028750779000852D6 /* PositionLog.swift */; };
		DD769E0328D18BF1001A3F05 /* DeviceMetricsLog.swift in Sources */ = {isa = PBXBuildFile; fileRef = DD769E0228D18BF0001A3F05 /* DeviceMetricsLog.swift */; };
>>>>>>> 087404b6
		DD8169F9271F1A6100F4AB02 /* MeshLogger.swift in Sources */ = {isa = PBXBuildFile; fileRef = DD8169F8271F1A6100F4AB02 /* MeshLogger.swift */; };
		DD8169FB271F1F3A00F4AB02 /* MeshLog.swift in Sources */ = {isa = PBXBuildFile; fileRef = DD8169FA271F1F3A00F4AB02 /* MeshLog.swift */; };
		DD8169FF272476C700F4AB02 /* LogDocument.swift in Sources */ = {isa = PBXBuildFile; fileRef = DD8169FE272476C700F4AB02 /* LogDocument.swift */; };
		DD836AE726F6B38600ABCC23 /* Connect.swift in Sources */ = {isa = PBXBuildFile; fileRef = DD836AE626F6B38600ABCC23 /* Connect.swift */; };
		DD86D40A287F04F100BAEB7A /* InvalidVersion.swift in Sources */ = {isa = PBXBuildFile; fileRef = DD86D409287F04F100BAEB7A /* InvalidVersion.swift */; };
		DD86D40C287F401000BAEB7A /* SaveChannelQRCode.swift in Sources */ = {isa = PBXBuildFile; fileRef = DD86D40B287F401000BAEB7A /* SaveChannelQRCode.swift */; };
		DD86D40F2881BE4C00BAEB7A /* CsvDocument.swift in Sources */ = {isa = PBXBuildFile; fileRef = DD86D40E2881BE4C00BAEB7A /* CsvDocument.swift */; };
		DD86D4112881D16900BAEB7A /* WriteCsvFile.swift in Sources */ = {isa = PBXBuildFile; fileRef = DD86D4102881D16900BAEB7A /* WriteCsvFile.swift */; };
		DD882F5D2772E4640005BF05 /* Contacts.swift in Sources */ = {isa = PBXBuildFile; fileRef = DD882F5C2772E4640005BF05 /* Contacts.swift */; };
		DD8EBF43285058FA00426DCA /* DisplayConfig.swift in Sources */ = {isa = PBXBuildFile; fileRef = DD8EBF42285058FA00426DCA /* DisplayConfig.swift */; };
		DD8ED9C52898D51F00B3B0AB /* NetworkConfig.swift in Sources */ = {isa = PBXBuildFile; fileRef = DD8ED9C42898D51F00B3B0AB /* NetworkConfig.swift */; };
		DD8ED9C8289CE4B900B3B0AB /* RoutingError.swift in Sources */ = {isa = PBXBuildFile; fileRef = DD8ED9C7289CE4B900B3B0AB /* RoutingError.swift */; };
		DD90860C26F684AF00DC5189 /* BatteryIcon.swift in Sources */ = {isa = PBXBuildFile; fileRef = DD90860B26F684AF00DC5189 /* BatteryIcon.swift */; };
		DD90860E26F69BAE00DC5189 /* NodeMap.swift in Sources */ = {isa = PBXBuildFile; fileRef = DD90860D26F69BAE00DC5189 /* NodeMap.swift */; };
		DD913639270DFF4C00D7ACF3 /* LocalNotificationManager.swift in Sources */ = {isa = PBXBuildFile; fileRef = DD913638270DFF4C00D7ACF3 /* LocalNotificationManager.swift */; };
		DD9D8F2F2764403B00080993 /* Meshtastic.xcdatamodeld in Sources */ = {isa = PBXBuildFile; fileRef = DD9D8F2D2764403B00080993 /* Meshtastic.xcdatamodeld */; };
		DDA1C48E28DB49D3009933EC /* ChannelRoles.swift in Sources */ = {isa = PBXBuildFile; fileRef = DDA1C48D28DB49D3009933EC /* ChannelRoles.swift */; };
		DDA6B2E928419CF2003E8C16 /* MeshPackets.swift in Sources */ = {isa = PBXBuildFile; fileRef = DDA6B2E828419CF2003E8C16 /* MeshPackets.swift */; };
		DDA6B2EB28420A7B003E8C16 /* NodeAnnotation.swift in Sources */ = {isa = PBXBuildFile; fileRef = DDA6B2EA28420A7B003E8C16 /* NodeAnnotation.swift */; };
		DDAF8C5326EB1DF10058C060 /* BLEManager.swift in Sources */ = {isa = PBXBuildFile; fileRef = DDAF8C5226EB1DF10058C060 /* BLEManager.swift */; };
		DDAF8C5826ED07FD0058C060 /* mesh.pb.swift in Sources */ = {isa = PBXBuildFile; fileRef = DDAF8C5726ED07FD0058C060 /* mesh.pb.swift */; };
		DDAF8C5D26ED09490058C060 /* portnums.pb.swift in Sources */ = {isa = PBXBuildFile; fileRef = DDAF8C5C26ED09490058C060 /* portnums.pb.swift */; };
		DDAF8C6226ED0A230058C060 /* mqtt.pb.swift in Sources */ = {isa = PBXBuildFile; fileRef = DDAF8C6026ED0A230058C060 /* mqtt.pb.swift */; };
		DDAF8C6326ED0A230058C060 /* admin.pb.swift in Sources */ = {isa = PBXBuildFile; fileRef = DDAF8C6126ED0A230058C060 /* admin.pb.swift */; };
		DDAF8C6526ED0A490058C060 /* channel.pb.swift in Sources */ = {isa = PBXBuildFile; fileRef = DDAF8C6426ED0A490058C060 /* channel.pb.swift */; };
		DDAF8C6726ED0C8C0058C060 /* remote_hardware.pb.swift in Sources */ = {isa = PBXBuildFile; fileRef = DDAF8C6626ED0C8C0058C060 /* remote_hardware.pb.swift */; };
		DDAF8C6926ED0D070058C060 /* deviceonly.pb.swift in Sources */ = {isa = PBXBuildFile; fileRef = DDAF8C6826ED0D070058C060 /* deviceonly.pb.swift */; };
		DDAF8C6E26ED19040058C060 /* Extensions.swift in Sources */ = {isa = PBXBuildFile; fileRef = DDAF8C6D26ED19040058C060 /* Extensions.swift */; };
		DDB2CC6E27F3EB47009C5FCC /* telemetry.pb.swift in Sources */ = {isa = PBXBuildFile; fileRef = DDB2CC6D27F3EB47009C5FCC /* telemetry.pb.swift */; };
		DDB3107228A6224100F1DE3D /* device_metadata.pb.swift in Sources */ = {isa = PBXBuildFile; fileRef = DDB3107128A6224100F1DE3D /* device_metadata.pb.swift */; };
		DDB6ABD628AE742000384BA1 /* BluetoothConfig.swift in Sources */ = {isa = PBXBuildFile; fileRef = DDB6ABD528AE742000384BA1 /* BluetoothConfig.swift */; };
		DDB6ABD928B0A4BA00384BA1 /* BluetoothModes.swift in Sources */ = {isa = PBXBuildFile; fileRef = DDB6ABD828B0A4BA00384BA1 /* BluetoothModes.swift */; };
		DDB6ABDB28B0AC6000384BA1 /* DistanceText.swift in Sources */ = {isa = PBXBuildFile; fileRef = DDB6ABDA28B0AC6000384BA1 /* DistanceText.swift */; };
		DDB6ABE028B13AC700384BA1 /* DeviceRoles.swift in Sources */ = {isa = PBXBuildFile; fileRef = DDB6ABDF28B13AC700384BA1 /* DeviceRoles.swift */; };
		DDB6ABE228B13FB500384BA1 /* PositionConfigEnums.swift in Sources */ = {isa = PBXBuildFile; fileRef = DDB6ABE128B13FB500384BA1 /* PositionConfigEnums.swift */; };
		DDB6ABE428B13FFF00384BA1 /* DisplayEnums.swift in Sources */ = {isa = PBXBuildFile; fileRef = DDB6ABE328B13FFF00384BA1 /* DisplayEnums.swift */; };
		DDB6ABE628B1406100384BA1 /* LoraConfigEnums.swift in Sources */ = {isa = PBXBuildFile; fileRef = DDB6ABE528B1406100384BA1 /* LoraConfigEnums.swift */; };
		DDB6ABE828B141AF00384BA1 /* WiFiModes.swift in Sources */ = {isa = PBXBuildFile; fileRef = DDB6ABE728B141AF00384BA1 /* WiFiModes.swift */; };
		DDC2E15826CE248E0042C5E4 /* MeshtasticApp.swift in Sources */ = {isa = PBXBuildFile; fileRef = DDC2E15726CE248E0042C5E4 /* MeshtasticApp.swift */; };
		DDC2E15C26CE248F0042C5E4 /* Assets.xcassets in Resources */ = {isa = PBXBuildFile; fileRef = DDC2E15B26CE248F0042C5E4 /* Assets.xcassets */; };
		DDC2E15F26CE248F0042C5E4 /* Preview Assets.xcassets in Resources */ = {isa = PBXBuildFile; fileRef = DDC2E15E26CE248F0042C5E4 /* Preview Assets.xcassets */; };
		DDC2E16F26CE248F0042C5E4 /* MeshtasticTests.swift in Sources */ = {isa = PBXBuildFile; fileRef = DDC2E16E26CE248F0042C5E4 /* MeshtasticTests.swift */; };
		DDC2E17A26CE248F0042C5E4 /* MeshtasticUITests.swift in Sources */ = {isa = PBXBuildFile; fileRef = DDC2E17926CE248F0042C5E4 /* MeshtasticUITests.swift */; };
		DDC2E18F26CE25FE0042C5E4 /* ContentView.swift in Sources */ = {isa = PBXBuildFile; fileRef = DDC2E18E26CE25FE0042C5E4 /* ContentView.swift */; };
		DDC2E1A726CEB3400042C5E4 /* LocationHelper.swift in Sources */ = {isa = PBXBuildFile; fileRef = DDC2E1A626CEB3400042C5E4 /* LocationHelper.swift */; };
		DDC3B274283F411B00AC321C /* LastHeardText.swift in Sources */ = {isa = PBXBuildFile; fileRef = DDC3B273283F411B00AC321C /* LastHeardText.swift */; };
		DDC4D568275499A500A4208E /* Persistence.swift in Sources */ = {isa = PBXBuildFile; fileRef = DDC4D567275499A500A4208E /* Persistence.swift */; };
		DDCE4E2C2869F92900BE9F8F /* UserConfig.swift in Sources */ = {isa = PBXBuildFile; fileRef = DDCE4E2B2869F92900BE9F8F /* UserConfig.swift */; };
		DDCFF601285453A7005FA625 /* localonly.pb.swift in Sources */ = {isa = PBXBuildFile; fileRef = DDCFF600285453A7005FA625 /* localonly.pb.swift */; };
		DDD94A502845C8F5004A87A0 /* DateTimeText.swift in Sources */ = {isa = PBXBuildFile; fileRef = DDD94A4F2845C8F5004A87A0 /* DateTimeText.swift */; };
		DDD9E4E4284B208E003777C5 /* UserEntityExtension.swift in Sources */ = {isa = PBXBuildFile; fileRef = DDD9E4E3284B208E003777C5 /* UserEntityExtension.swift */; };
		DDF924CA26FBB953009FE055 /* ConnectedDevice.swift in Sources */ = {isa = PBXBuildFile; fileRef = DDF924C926FBB953009FE055 /* ConnectedDevice.swift */; };
/* End PBXBuildFile section */

/* Begin PBXContainerItemProxy section */
		DDC2E16B26CE248F0042C5E4 /* PBXContainerItemProxy */ = {
			isa = PBXContainerItemProxy;
			containerPortal = DDC2E14C26CE248E0042C5E4 /* Project object */;
			proxyType = 1;
			remoteGlobalIDString = DDC2E15326CE248E0042C5E4;
			remoteInfo = MeshtasticClient;
		};
		DDC2E17626CE248F0042C5E4 /* PBXContainerItemProxy */ = {
			isa = PBXContainerItemProxy;
			containerPortal = DDC2E14C26CE248E0042C5E4 /* Project object */;
			proxyType = 1;
			remoteGlobalIDString = DDC2E15326CE248E0042C5E4;
			remoteInfo = MeshtasticClient;
		};
/* End PBXContainerItemProxy section */

/* Begin PBXFileReference section */
		C9483F6C2773017500998F6B /* MapView.swift */ = {isa = PBXFileReference; lastKnownFileType = sourcecode.swift; path = MapView.swift; sourceTree = "<group>"; };
		C9697F9C279336B700250207 /* LocalMBTileOverlay.swift */ = {isa = PBXFileReference; lastKnownFileType = sourcecode.swift; path = LocalMBTileOverlay.swift; sourceTree = "<group>"; };
		C9A7BC0F27759A9600760B50 /* PositionAnnotationView.swift */ = {isa = PBXFileReference; lastKnownFileType = sourcecode.swift; path = PositionAnnotationView.swift; sourceTree = "<group>"; };
		C9A88B54278B503C00BD810A /* MapViewModule.swift */ = {isa = PBXFileReference; fileEncoding = 4; lastKnownFileType = sourcecode.swift; path = MapViewModule.swift; sourceTree = "<group>"; };
		C9A88B56278B559900BD810A /* apponly.pb.swift */ = {isa = PBXFileReference; fileEncoding = 4; lastKnownFileType = sourcecode.swift; path = apponly.pb.swift; sourceTree = "<group>"; };
		DD0F791A28713C8A00A6FDAD /* AdminMessageList.swift */ = {isa = PBXFileReference; lastKnownFileType = sourcecode.swift; path = AdminMessageList.swift; sourceTree = "<group>"; };
		DD17E5DC277D49D400010EC2 /* storeforward.pb.swift */ = {isa = PBXFileReference; fileEncoding = 4; lastKnownFileType = sourcecode.swift; path = storeforward.pb.swift; sourceTree = "<group>"; };
		DD1925B528CD591B00720036 /* MeshtasticDataModel v 11.xcdatamodel */ = {isa = PBXFileReference; lastKnownFileType = wrapper.xcdatamodel; path = "MeshtasticDataModel v 11.xcdatamodel"; sourceTree = "<group>"; };
		DD1925B628CDA5A400720036 /* CannedMessagesConfigEnums.swift */ = {isa = PBXFileReference; lastKnownFileType = sourcecode.swift; path = CannedMessagesConfigEnums.swift; sourceTree = "<group>"; };
		DD1925B828CDA93900720036 /* SerialConfigEnums.swift */ = {isa = PBXFileReference; lastKnownFileType = sourcecode.swift; path = SerialConfigEnums.swift; sourceTree = "<group>"; };
		DD1BF2F82776FE2E008C8D2F /* UserMessageList.swift */ = {isa = PBXFileReference; lastKnownFileType = sourcecode.swift; path = UserMessageList.swift; sourceTree = "<group>"; };
		DD2160AD28C5536B00C17253 /* MeshtasticDataModel v 10.xcdatamodel */ = {isa = PBXFileReference; lastKnownFileType = wrapper.xcdatamodel; path = "MeshtasticDataModel v 10.xcdatamodel"; sourceTree = "<group>"; };
		DD2160AE28C5552500C17253 /* MQTTConfig.swift */ = {isa = PBXFileReference; lastKnownFileType = sourcecode.swift; path = MQTTConfig.swift; sourceTree = "<group>"; };
		DD23A50E26FD1B4400D9B90C /* PeripheralModel.swift */ = {isa = PBXFileReference; lastKnownFileType = sourcecode.swift; path = PeripheralModel.swift; sourceTree = "<group>"; };
		DD2553562855B02500E55709 /* LoRaConfig.swift */ = {isa = PBXFileReference; lastKnownFileType = sourcecode.swift; path = LoRaConfig.swift; sourceTree = "<group>"; };
		DD2553582855B52700E55709 /* PositionConfig.swift */ = {isa = PBXFileReference; lastKnownFileType = sourcecode.swift; path = PositionConfig.swift; sourceTree = "<group>"; };
		DD2E65252767A01F00E45FC5 /* NodeDetail.swift */ = {isa = PBXFileReference; lastKnownFileType = sourcecode.swift; path = NodeDetail.swift; sourceTree = "<group>"; };
		DD3501882852FC3B000FC853 /* Settings.swift */ = {isa = PBXFileReference; lastKnownFileType = sourcecode.swift; path = Settings.swift; sourceTree = "<group>"; };
		DD35018A2852FC79000FC853 /* UserSettings.swift */ = {isa = PBXFileReference; lastKnownFileType = sourcecode.swift; path = UserSettings.swift; sourceTree = "<group>"; };
		DD4033C128B286B70096A444 /* Onboarding.swift */ = {isa = PBXFileReference; lastKnownFileType = sourcecode.swift; path = Onboarding.swift; sourceTree = "<group>"; };
		DD4033C328B405A60096A444 /* MeshtasticDataModel v 8.xcdatamodel */ = {isa = PBXFileReference; lastKnownFileType = wrapper.xcdatamodel; path = "MeshtasticDataModel v 8.xcdatamodel"; sourceTree = "<group>"; };
		DD41582528582E9B009B0E59 /* DeviceConfig.swift */ = {isa = PBXFileReference; lastKnownFileType = sourcecode.swift; path = DeviceConfig.swift; sourceTree = "<group>"; };
		DD415827285859C4009B0E59 /* TelemetryConfig.swift */ = {isa = PBXFileReference; lastKnownFileType = sourcecode.swift; path = TelemetryConfig.swift; sourceTree = "<group>"; };
		DD41582928585C32009B0E59 /* RangeTestConfig.swift */ = {isa = PBXFileReference; lastKnownFileType = sourcecode.swift; path = RangeTestConfig.swift; sourceTree = "<group>"; };
		DD45C77427BD4EF80011784F /* MeshtasticDataModel v2.xcdatamodel */ = {isa = PBXFileReference; lastKnownFileType = wrapper.xcdatamodel; path = "MeshtasticDataModel v2.xcdatamodel"; sourceTree = "<group>"; };
		DD47E3CD26F103C600029299 /* NodeList.swift */ = {isa = PBXFileReference; lastKnownFileType = sourcecode.swift; path = NodeList.swift; sourceTree = "<group>"; };
		DD47E3D526F17ED900029299 /* CircleText.swift */ = {isa = PBXFileReference; lastKnownFileType = sourcecode.swift; path = CircleText.swift; sourceTree = "<group>"; };
		DD47E3D826F3093800029299 /* MessageBubble.swift */ = {isa = PBXFileReference; lastKnownFileType = sourcecode.swift; path = MessageBubble.swift; sourceTree = "<group>"; };
		DD4A911D2708C65400501B7E /* AppSettings.swift */ = {isa = PBXFileReference; lastKnownFileType = sourcecode.swift; path = AppSettings.swift; sourceTree = "<group>"; };
		DD4C158B2824A91E0032668E /* module_config.pb.swift */ = {isa = PBXFileReference; fileEncoding = 4; lastKnownFileType = sourcecode.swift; path = module_config.pb.swift; sourceTree = "<group>"; };
		DD4C158D2824AA7E0032668E /* config.pb.swift */ = {isa = PBXFileReference; fileEncoding = 4; lastKnownFileType = sourcecode.swift; path = config.pb.swift; sourceTree = "<group>"; };
		DD4DED8F27AD2975004BA27E /* cannedmessages.pb.swift */ = {isa = PBXFileReference; fileEncoding = 4; lastKnownFileType = sourcecode.swift; path = cannedmessages.pb.swift; sourceTree = "<group>"; };
		DD4F23CC28779A3C001D37CB /* EnvironmentMetricsLog.swift */ = {isa = PBXFileReference; lastKnownFileType = sourcecode.swift; path = EnvironmentMetricsLog.swift; sourceTree = "<group>"; };
		DD5394FD276BA0EF00AD86B1 /* PositionEntityExtension.swift */ = {isa = PBXFileReference; lastKnownFileType = sourcecode.swift; path = PositionEntityExtension.swift; sourceTree = "<group>"; };
		DD539501276DAA6A00AD86B1 /* MapLocation.swift */ = {isa = PBXFileReference; lastKnownFileType = sourcecode.swift; path = MapLocation.swift; sourceTree = "<group>"; };
		DD5929A528C0F292003DB21D /* MeshtasticDataModel v 9.xcdatamodel */ = {isa = PBXFileReference; lastKnownFileType = wrapper.xcdatamodel; path = "MeshtasticDataModel v 9.xcdatamodel"; sourceTree = "<group>"; };
		DD619373285CC7D600E59241 /* MeshtasticDataModel v 4.xcdatamodel */ = {isa = PBXFileReference; lastKnownFileType = wrapper.xcdatamodel; path = "MeshtasticDataModel v 4.xcdatamodel"; sourceTree = "<group>"; };
		DD6193742862F6E600E59241 /* ExternalNotificationConfig.swift */ = {isa = PBXFileReference; lastKnownFileType = sourcecode.swift; path = ExternalNotificationConfig.swift; sourceTree = "<group>"; };
		DD6193762862F90F00E59241 /* CannedMessagesConfig.swift */ = {isa = PBXFileReference; lastKnownFileType = sourcecode.swift; path = CannedMessagesConfig.swift; sourceTree = "<group>"; };
		DD6193782863875F00E59241 /* SerialConfig.swift */ = {isa = PBXFileReference; lastKnownFileType = sourcecode.swift; path = SerialConfig.swift; sourceTree = "<group>"; };
		DD6B85A728009258000ACD6B /* ShareChannels.swift */ = {isa = PBXFileReference; lastKnownFileType = sourcecode.swift; path = ShareChannels.swift; sourceTree = "<group>"; };
<<<<<<< HEAD
		DD73FD1028750779000852D6 /* LocationHistory.swift */ = {isa = PBXFileReference; lastKnownFileType = sourcecode.swift; path = LocationHistory.swift; sourceTree = "<group>"; };
=======
		DD73FD1028750779000852D6 /* PositionLog.swift */ = {isa = PBXFileReference; lastKnownFileType = sourcecode.swift; path = PositionLog.swift; sourceTree = "<group>"; };
		DD769E0228D18BF0001A3F05 /* DeviceMetricsLog.swift */ = {isa = PBXFileReference; lastKnownFileType = sourcecode.swift; path = DeviceMetricsLog.swift; sourceTree = "<group>"; };
>>>>>>> 087404b6
		DD8169F8271F1A6100F4AB02 /* MeshLogger.swift */ = {isa = PBXFileReference; lastKnownFileType = sourcecode.swift; path = MeshLogger.swift; sourceTree = "<group>"; };
		DD8169FA271F1F3A00F4AB02 /* MeshLog.swift */ = {isa = PBXFileReference; lastKnownFileType = sourcecode.swift; path = MeshLog.swift; sourceTree = "<group>"; };
		DD8169FE272476C700F4AB02 /* LogDocument.swift */ = {isa = PBXFileReference; lastKnownFileType = sourcecode.swift; path = LogDocument.swift; sourceTree = "<group>"; };
		DD836AE626F6B38600ABCC23 /* Connect.swift */ = {isa = PBXFileReference; lastKnownFileType = sourcecode.swift; path = Connect.swift; sourceTree = "<group>"; };
		DD86D409287F04F100BAEB7A /* InvalidVersion.swift */ = {isa = PBXFileReference; lastKnownFileType = sourcecode.swift; path = InvalidVersion.swift; sourceTree = "<group>"; };
		DD86D40B287F401000BAEB7A /* SaveChannelQRCode.swift */ = {isa = PBXFileReference; lastKnownFileType = sourcecode.swift; path = SaveChannelQRCode.swift; sourceTree = "<group>"; };
		DD86D40E2881BE4C00BAEB7A /* CsvDocument.swift */ = {isa = PBXFileReference; lastKnownFileType = sourcecode.swift; path = CsvDocument.swift; sourceTree = "<group>"; };
		DD86D4102881D16900BAEB7A /* WriteCsvFile.swift */ = {isa = PBXFileReference; lastKnownFileType = sourcecode.swift; path = WriteCsvFile.swift; sourceTree = "<group>"; };
		DD882F5C2772E4640005BF05 /* Contacts.swift */ = {isa = PBXFileReference; lastKnownFileType = sourcecode.swift; path = Contacts.swift; sourceTree = "<group>"; };
		DD8EBF42285058FA00426DCA /* DisplayConfig.swift */ = {isa = PBXFileReference; lastKnownFileType = sourcecode.swift; path = DisplayConfig.swift; sourceTree = "<group>"; };
		DD8ED9C328978D9D00B3B0AB /* MeshtasticDataModel v 5.xcdatamodel */ = {isa = PBXFileReference; lastKnownFileType = wrapper.xcdatamodel; path = "MeshtasticDataModel v 5.xcdatamodel"; sourceTree = "<group>"; };
		DD8ED9C42898D51F00B3B0AB /* NetworkConfig.swift */ = {isa = PBXFileReference; lastKnownFileType = sourcecode.swift; path = NetworkConfig.swift; sourceTree = "<group>"; };
		DD8ED9C7289CE4B900B3B0AB /* RoutingError.swift */ = {isa = PBXFileReference; lastKnownFileType = sourcecode.swift; path = RoutingError.swift; sourceTree = "<group>"; };
		DD8ED9C9289EA77E00B3B0AB /* MeshtasticDataModel v 6.xcdatamodel */ = {isa = PBXFileReference; lastKnownFileType = wrapper.xcdatamodel; path = "MeshtasticDataModel v 6.xcdatamodel"; sourceTree = "<group>"; };
		DD90860A26F645B700DC5189 /* Meshtastic.entitlements */ = {isa = PBXFileReference; lastKnownFileType = text.plist.entitlements; path = Meshtastic.entitlements; sourceTree = "<group>"; };
		DD90860B26F684AF00DC5189 /* BatteryIcon.swift */ = {isa = PBXFileReference; lastKnownFileType = sourcecode.swift; path = BatteryIcon.swift; sourceTree = "<group>"; };
		DD90860D26F69BAE00DC5189 /* NodeMap.swift */ = {isa = PBXFileReference; lastKnownFileType = sourcecode.swift; path = NodeMap.swift; sourceTree = "<group>"; };
		DD913638270DFF4C00D7ACF3 /* LocalNotificationManager.swift */ = {isa = PBXFileReference; lastKnownFileType = sourcecode.swift; path = LocalNotificationManager.swift; sourceTree = "<group>"; };
		DD9D8F2E2764403B00080993 /* CoreDataSample.xcdatamodel */ = {isa = PBXFileReference; lastKnownFileType = wrapper.xcdatamodel; path = CoreDataSample.xcdatamodel; sourceTree = "<group>"; };
		DDA1C48528D77310009933EC /* MeshtasticDataModel v 12.xcdatamodel */ = {isa = PBXFileReference; lastKnownFileType = wrapper.xcdatamodel; path = "MeshtasticDataModel v 12.xcdatamodel"; sourceTree = "<group>"; };
<<<<<<< HEAD
		DDA1C48C28DB4839009933EC /* MeshtasticDataModel v 13.xcdatamodel */ = {isa = PBXFileReference; lastKnownFileType = wrapper.xcdatamodel; path = "MeshtasticDataModel v 13.xcdatamodel"; sourceTree = "<group>"; };
		DDA1C48D28DB49D3009933EC /* ChannelRoles.swift */ = {isa = PBXFileReference; lastKnownFileType = sourcecode.swift; path = ChannelRoles.swift; sourceTree = "<group>"; };
		DDA1C48F28DC3658009933EC /* MeshtasticDataModel v 14.xcdatamodel */ = {isa = PBXFileReference; lastKnownFileType = wrapper.xcdatamodel; path = "MeshtasticDataModel v 14.xcdatamodel"; sourceTree = "<group>"; };
=======
		DDA1C48628D82022009933EC /* MessageTemplate.swift */ = {isa = PBXFileReference; lastKnownFileType = sourcecode.swift; path = MessageTemplate.swift; sourceTree = "<group>"; };
>>>>>>> 087404b6
		DDA6B2E828419CF2003E8C16 /* MeshPackets.swift */ = {isa = PBXFileReference; lastKnownFileType = sourcecode.swift; path = MeshPackets.swift; sourceTree = "<group>"; };
		DDA6B2EA28420A7B003E8C16 /* NodeAnnotation.swift */ = {isa = PBXFileReference; lastKnownFileType = sourcecode.swift; path = NodeAnnotation.swift; sourceTree = "<group>"; };
		DDAF8C5226EB1DF10058C060 /* BLEManager.swift */ = {isa = PBXFileReference; lastKnownFileType = sourcecode.swift; path = BLEManager.swift; sourceTree = "<group>"; };
		DDAF8C5726ED07FD0058C060 /* mesh.pb.swift */ = {isa = PBXFileReference; fileEncoding = 4; lastKnownFileType = sourcecode.swift; path = mesh.pb.swift; sourceTree = "<group>"; };
		DDAF8C5C26ED09490058C060 /* portnums.pb.swift */ = {isa = PBXFileReference; fileEncoding = 4; lastKnownFileType = sourcecode.swift; path = portnums.pb.swift; sourceTree = "<group>"; };
		DDAF8C6026ED0A230058C060 /* mqtt.pb.swift */ = {isa = PBXFileReference; fileEncoding = 4; lastKnownFileType = sourcecode.swift; path = mqtt.pb.swift; sourceTree = "<group>"; };
		DDAF8C6126ED0A230058C060 /* admin.pb.swift */ = {isa = PBXFileReference; fileEncoding = 4; lastKnownFileType = sourcecode.swift; path = admin.pb.swift; sourceTree = "<group>"; };
		DDAF8C6426ED0A490058C060 /* channel.pb.swift */ = {isa = PBXFileReference; fileEncoding = 4; lastKnownFileType = sourcecode.swift; path = channel.pb.swift; sourceTree = "<group>"; };
		DDAF8C6626ED0C8C0058C060 /* remote_hardware.pb.swift */ = {isa = PBXFileReference; fileEncoding = 4; lastKnownFileType = sourcecode.swift; path = remote_hardware.pb.swift; sourceTree = "<group>"; };
		DDAF8C6826ED0D070058C060 /* deviceonly.pb.swift */ = {isa = PBXFileReference; fileEncoding = 4; lastKnownFileType = sourcecode.swift; path = deviceonly.pb.swift; sourceTree = "<group>"; };
		DDAF8C6D26ED19040058C060 /* Extensions.swift */ = {isa = PBXFileReference; lastKnownFileType = sourcecode.swift; path = Extensions.swift; sourceTree = "<group>"; };
		DDB2CC6D27F3EB47009C5FCC /* telemetry.pb.swift */ = {isa = PBXFileReference; fileEncoding = 4; lastKnownFileType = sourcecode.swift; path = telemetry.pb.swift; sourceTree = "<group>"; };
		DDB2CC6F27F3F0AC009C5FCC /* MeshtasticDataModel v 3.xcdatamodel */ = {isa = PBXFileReference; lastKnownFileType = wrapper.xcdatamodel; path = "MeshtasticDataModel v 3.xcdatamodel"; sourceTree = "<group>"; };
		DDB3107128A6224100F1DE3D /* device_metadata.pb.swift */ = {isa = PBXFileReference; fileEncoding = 4; lastKnownFileType = sourcecode.swift; path = device_metadata.pb.swift; sourceTree = "<group>"; };
		DDB6ABD528AE742000384BA1 /* BluetoothConfig.swift */ = {isa = PBXFileReference; lastKnownFileType = sourcecode.swift; path = BluetoothConfig.swift; sourceTree = "<group>"; };
		DDB6ABD728AE8F5D00384BA1 /* MeshtasticDataModel v 7.xcdatamodel */ = {isa = PBXFileReference; lastKnownFileType = wrapper.xcdatamodel; path = "MeshtasticDataModel v 7.xcdatamodel"; sourceTree = "<group>"; };
		DDB6ABD828B0A4BA00384BA1 /* BluetoothModes.swift */ = {isa = PBXFileReference; lastKnownFileType = sourcecode.swift; path = BluetoothModes.swift; sourceTree = "<group>"; };
		DDB6ABDA28B0AC6000384BA1 /* DistanceText.swift */ = {isa = PBXFileReference; lastKnownFileType = sourcecode.swift; path = DistanceText.swift; sourceTree = "<group>"; };
		DDB6ABDF28B13AC700384BA1 /* DeviceRoles.swift */ = {isa = PBXFileReference; lastKnownFileType = sourcecode.swift; path = DeviceRoles.swift; sourceTree = "<group>"; };
		DDB6ABE128B13FB500384BA1 /* PositionConfigEnums.swift */ = {isa = PBXFileReference; lastKnownFileType = sourcecode.swift; path = PositionConfigEnums.swift; sourceTree = "<group>"; };
		DDB6ABE328B13FFF00384BA1 /* DisplayEnums.swift */ = {isa = PBXFileReference; lastKnownFileType = sourcecode.swift; path = DisplayEnums.swift; sourceTree = "<group>"; };
		DDB6ABE528B1406100384BA1 /* LoraConfigEnums.swift */ = {isa = PBXFileReference; lastKnownFileType = sourcecode.swift; path = LoraConfigEnums.swift; sourceTree = "<group>"; };
		DDB6ABE728B141AF00384BA1 /* WiFiModes.swift */ = {isa = PBXFileReference; lastKnownFileType = sourcecode.swift; path = WiFiModes.swift; sourceTree = "<group>"; };
		DDC2E15426CE248E0042C5E4 /* Meshtastic.app */ = {isa = PBXFileReference; explicitFileType = wrapper.application; includeInIndex = 0; path = Meshtastic.app; sourceTree = BUILT_PRODUCTS_DIR; };
		DDC2E15726CE248E0042C5E4 /* MeshtasticApp.swift */ = {isa = PBXFileReference; lastKnownFileType = sourcecode.swift; path = MeshtasticApp.swift; sourceTree = "<group>"; };
		DDC2E15B26CE248F0042C5E4 /* Assets.xcassets */ = {isa = PBXFileReference; lastKnownFileType = folder.assetcatalog; name = Assets.xcassets; path = ../Assets.xcassets; sourceTree = "<group>"; };
		DDC2E15E26CE248F0042C5E4 /* Preview Assets.xcassets */ = {isa = PBXFileReference; lastKnownFileType = folder.assetcatalog; path = "Preview Assets.xcassets"; sourceTree = "<group>"; };
		DDC2E16526CE248F0042C5E4 /* Info.plist */ = {isa = PBXFileReference; lastKnownFileType = text.plist.xml; path = Info.plist; sourceTree = "<group>"; };
		DDC2E16A26CE248F0042C5E4 /* MeshtasticTests.xctest */ = {isa = PBXFileReference; explicitFileType = wrapper.cfbundle; includeInIndex = 0; path = MeshtasticTests.xctest; sourceTree = BUILT_PRODUCTS_DIR; };
		DDC2E16E26CE248F0042C5E4 /* MeshtasticTests.swift */ = {isa = PBXFileReference; lastKnownFileType = sourcecode.swift; path = MeshtasticTests.swift; sourceTree = "<group>"; };
		DDC2E17026CE248F0042C5E4 /* Info.plist */ = {isa = PBXFileReference; lastKnownFileType = text.plist.xml; path = Info.plist; sourceTree = "<group>"; };
		DDC2E17526CE248F0042C5E4 /* MeshtasticUITests.xctest */ = {isa = PBXFileReference; explicitFileType = wrapper.cfbundle; includeInIndex = 0; path = MeshtasticUITests.xctest; sourceTree = BUILT_PRODUCTS_DIR; };
		DDC2E17926CE248F0042C5E4 /* MeshtasticUITests.swift */ = {isa = PBXFileReference; lastKnownFileType = sourcecode.swift; path = MeshtasticUITests.swift; sourceTree = "<group>"; };
		DDC2E17B26CE248F0042C5E4 /* Info.plist */ = {isa = PBXFileReference; lastKnownFileType = text.plist.xml; path = Info.plist; sourceTree = "<group>"; };
		DDC2E18E26CE25FE0042C5E4 /* ContentView.swift */ = {isa = PBXFileReference; lastKnownFileType = sourcecode.swift; path = ContentView.swift; sourceTree = "<group>"; };
		DDC2E1A626CEB3400042C5E4 /* LocationHelper.swift */ = {isa = PBXFileReference; lastKnownFileType = sourcecode.swift; path = LocationHelper.swift; sourceTree = "<group>"; };
		DDC3B273283F411B00AC321C /* LastHeardText.swift */ = {isa = PBXFileReference; lastKnownFileType = sourcecode.swift; path = LastHeardText.swift; sourceTree = "<group>"; };
		DDC4D567275499A500A4208E /* Persistence.swift */ = {isa = PBXFileReference; fileEncoding = 4; lastKnownFileType = sourcecode.swift; path = Persistence.swift; sourceTree = "<group>"; };
		DDCE4E2B2869F92900BE9F8F /* UserConfig.swift */ = {isa = PBXFileReference; lastKnownFileType = sourcecode.swift; path = UserConfig.swift; sourceTree = "<group>"; };
		DDCFF600285453A7005FA625 /* localonly.pb.swift */ = {isa = PBXFileReference; fileEncoding = 4; lastKnownFileType = sourcecode.swift; path = localonly.pb.swift; sourceTree = "<group>"; };
		DDD94A4F2845C8F5004A87A0 /* DateTimeText.swift */ = {isa = PBXFileReference; lastKnownFileType = sourcecode.swift; path = DateTimeText.swift; sourceTree = "<group>"; };
		DDD9E4E3284B208E003777C5 /* UserEntityExtension.swift */ = {isa = PBXFileReference; lastKnownFileType = sourcecode.swift; path = UserEntityExtension.swift; sourceTree = "<group>"; };
		DDF924C926FBB953009FE055 /* ConnectedDevice.swift */ = {isa = PBXFileReference; lastKnownFileType = sourcecode.swift; path = ConnectedDevice.swift; sourceTree = "<group>"; };
/* End PBXFileReference section */

/* Begin PBXFrameworksBuildPhase section */
		DDC2E15126CE248E0042C5E4 /* Frameworks */ = {
			isa = PBXFrameworksBuildPhase;
			buildActionMask = 2147483647;
			files = (
				C9697FA527933B8C00250207 /* SQLite in Frameworks */,
				DD5394FC276993AD00AD86B1 /* SwiftProtobuf in Frameworks */,
			);
			runOnlyForDeploymentPostprocessing = 0;
		};
		DDC2E16726CE248F0042C5E4 /* Frameworks */ = {
			isa = PBXFrameworksBuildPhase;
			buildActionMask = 2147483647;
			files = (
			);
			runOnlyForDeploymentPostprocessing = 0;
		};
		DDC2E17226CE248F0042C5E4 /* Frameworks */ = {
			isa = PBXFrameworksBuildPhase;
			buildActionMask = 2147483647;
			files = (
			);
			runOnlyForDeploymentPostprocessing = 0;
		};
/* End PBXFrameworksBuildPhase section */

/* Begin PBXGroup section */
		C9483F6B2773016700998F6B /* Map */ = {
			isa = PBXGroup;
			children = (
				C9A7BC0E27759A6800760B50 /* Custom */,
				C9483F6C2773017500998F6B /* MapView.swift */,
				C9A88B54278B503C00BD810A /* MapViewModule.swift */,
				C9697F9C279336B700250207 /* LocalMBTileOverlay.swift */,
			);
			path = Map;
			sourceTree = "<group>";
		};
		C9A7BC0E27759A6800760B50 /* Custom */ = {
			isa = PBXGroup;
			children = (
				C9A7BC0F27759A9600760B50 /* PositionAnnotationView.swift */,
			);
			path = Custom;
			sourceTree = "<group>";
		};
		DD2160AC28C5019400C17253 /* Messages */ = {
			isa = PBXGroup;
			children = (
				DDA1C48628D82022009933EC /* MessageTemplate.swift */,
			);
			path = Messages;
			sourceTree = "<group>";
		};
		DD47E3CA26F0E50300029299 /* Nodes */ = {
			isa = PBXGroup;
			children = (
				DD47E3CD26F103C600029299 /* NodeList.swift */,
				DD90860D26F69BAE00DC5189 /* NodeMap.swift */,
				DD2E65252767A01F00E45FC5 /* NodeDetail.swift */,
				DD73FD1028750779000852D6 /* PositionLog.swift */,
				DD4F23CC28779A3C001D37CB /* EnvironmentMetricsLog.swift */,
				DD769E0228D18BF0001A3F05 /* DeviceMetricsLog.swift */,
			);
			path = Nodes;
			sourceTree = "<group>";
		};
		DD47E3D726F2F21A00029299 /* Bluetooth */ = {
			isa = PBXGroup;
			children = (
				DD836AE626F6B38600ABCC23 /* Connect.swift */,
				DD86D409287F04F100BAEB7A /* InvalidVersion.swift */,
			);
			path = Bluetooth;
			sourceTree = "<group>";
		};
		DD4A911C2708C57100501B7E /* Settings */ = {
			isa = PBXGroup;
			children = (
				DD3501882852FC3B000FC853 /* Settings.swift */,
				DD4A911D2708C65400501B7E /* AppSettings.swift */,
				DD8169FA271F1F3A00F4AB02 /* MeshLog.swift */,
				DD6B85A728009258000ACD6B /* ShareChannels.swift */,
				DD86D40B287F401000BAEB7A /* SaveChannelQRCode.swift */,
				DDCE4E2B2869F92900BE9F8F /* UserConfig.swift */,
				DD0F791A28713C8A00A6FDAD /* AdminMessageList.swift */,
				DD61937A2863876A00E59241 /* Config */,
			);
			path = Settings;
			sourceTree = "<group>";
		};
		DD61937A2863876A00E59241 /* Config */ = {
			isa = PBXGroup;
			children = (
				DDB6ABD528AE742000384BA1 /* BluetoothConfig.swift */,
				DD41582528582E9B009B0E59 /* DeviceConfig.swift */,
				DD8EBF42285058FA00426DCA /* DisplayConfig.swift */,
				DD2553562855B02500E55709 /* LoRaConfig.swift */,
				DD2553582855B52700E55709 /* PositionConfig.swift */,
				DD8ED9C42898D51F00B3B0AB /* NetworkConfig.swift */,
				DD61937B2863877A00E59241 /* Module */,
			);
			path = Config;
			sourceTree = "<group>";
		};
		DD61937B2863877A00E59241 /* Module */ = {
			isa = PBXGroup;
			children = (
				DD6193762862F90F00E59241 /* CannedMessagesConfig.swift */,
				DD6193742862F6E600E59241 /* ExternalNotificationConfig.swift */,
				DD41582928585C32009B0E59 /* RangeTestConfig.swift */,
				DD6193782863875F00E59241 /* SerialConfig.swift */,
				DD415827285859C4009B0E59 /* TelemetryConfig.swift */,
				DD2160AE28C5552500C17253 /* MQTTConfig.swift */,
			);
			path = Module;
			sourceTree = "<group>";
		};
		DD86D40D2881BDB300BAEB7A /* Export */ = {
			isa = PBXGroup;
			children = (
				DD8169FE272476C700F4AB02 /* LogDocument.swift */,
				DD86D40E2881BE4C00BAEB7A /* CsvDocument.swift */,
				DD86D4102881D16900BAEB7A /* WriteCsvFile.swift */,
			);
			path = Export;
			sourceTree = "<group>";
		};
		DD8ED9C6289CE4A100B3B0AB /* Enums */ = {
			isa = PBXGroup;
			children = (
				DDB6ABD828B0A4BA00384BA1 /* BluetoothModes.swift */,
				DDB6ABDF28B13AC700384BA1 /* DeviceRoles.swift */,
				DDB6ABE528B1406100384BA1 /* LoraConfigEnums.swift */,
				DDB6ABE128B13FB500384BA1 /* PositionConfigEnums.swift */,
				DD8ED9C7289CE4B900B3B0AB /* RoutingError.swift */,
				DDB6ABE328B13FFF00384BA1 /* DisplayEnums.swift */,
				DDB6ABE728B141AF00384BA1 /* WiFiModes.swift */,
				DD1925B628CDA5A400720036 /* CannedMessagesConfigEnums.swift */,
				DD1925B828CDA93900720036 /* SerialConfigEnums.swift */,
				DDA1C48D28DB49D3009933EC /* ChannelRoles.swift */,
			);
			path = Enums;
			sourceTree = "<group>";
		};
		DD8EDE9226F97A2B00A5A10B /* Frameworks */ = {
			isa = PBXGroup;
			children = (
			);
			name = Frameworks;
			sourceTree = "<group>";
		};
		DDAF8C5626ED07740058C060 /* Protobufs */ = {
			isa = PBXGroup;
			children = (
				DDB3107128A6224100F1DE3D /* device_metadata.pb.swift */,
				DDCFF600285453A7005FA625 /* localonly.pb.swift */,
				DD4DED8F27AD2975004BA27E /* cannedmessages.pb.swift */,
				DDAF8C6126ED0A230058C060 /* admin.pb.swift */,
				C9A88B56278B559900BD810A /* apponly.pb.swift */,
				DDAF8C6426ED0A490058C060 /* channel.pb.swift */,
				DD4C158D2824AA7E0032668E /* config.pb.swift */,
				DDAF8C6826ED0D070058C060 /* deviceonly.pb.swift */,
				DDAF8C5726ED07FD0058C060 /* mesh.pb.swift */,
				DD4C158B2824A91E0032668E /* module_config.pb.swift */,
				DDAF8C6026ED0A230058C060 /* mqtt.pb.swift */,
				DDAF8C5C26ED09490058C060 /* portnums.pb.swift */,
				DDAF8C6626ED0C8C0058C060 /* remote_hardware.pb.swift */,
				DD17E5DC277D49D400010EC2 /* storeforward.pb.swift */,
				DDB2CC6D27F3EB47009C5FCC /* telemetry.pb.swift */,
			);
			path = Protobufs;
			sourceTree = "<group>";
		};
		DDC2E14B26CE248E0042C5E4 = {
			isa = PBXGroup;
			children = (
				DD9D8F2D2764403B00080993 /* Meshtastic.xcdatamodeld */,
				DDC2E15626CE248E0042C5E4 /* Meshtastic */,
				DDC2E16D26CE248F0042C5E4 /* MeshtasticTests */,
				DDC2E17826CE248F0042C5E4 /* MeshtasticUITests */,
				DDC2E15526CE248E0042C5E4 /* Products */,
				DD8EDE9226F97A2B00A5A10B /* Frameworks */,
			);
			sourceTree = "<group>";
			usesTabs = 1;
		};
		DDC2E15526CE248E0042C5E4 /* Products */ = {
			isa = PBXGroup;
			children = (
				DDC2E15426CE248E0042C5E4 /* Meshtastic.app */,
				DDC2E16A26CE248F0042C5E4 /* MeshtasticTests.xctest */,
				DDC2E17526CE248F0042C5E4 /* MeshtasticUITests.xctest */,
			);
			name = Products;
			sourceTree = "<group>";
		};
		DDC2E15626CE248E0042C5E4 /* Meshtastic */ = {
			isa = PBXGroup;
			children = (
				DD8ED9C6289CE4A100B3B0AB /* Enums */,
				DD90860A26F645B700DC5189 /* Meshtastic.entitlements */,
				DDC4D5662754996200A4208E /* Persistence */,
				DDAF8C5626ED07740058C060 /* Protobufs */,
				DD86D40D2881BDB300BAEB7A /* Export */,
				DDC2E1A526CEB32B0042C5E4 /* Helpers */,
				DDC2E18726CE24E40042C5E4 /* Views */,
				DDC2E18826CE24EE0042C5E4 /* Model */,
				DDC2E18926CE24F70042C5E4 /* Resources */,
				DDC2E15726CE248E0042C5E4 /* MeshtasticApp.swift */,
				DDC2E16526CE248F0042C5E4 /* Info.plist */,
				DDC2E15D26CE248F0042C5E4 /* Preview Content */,
			);
			path = Meshtastic;
			sourceTree = "<group>";
		};
		DDC2E15D26CE248F0042C5E4 /* Preview Content */ = {
			isa = PBXGroup;
			children = (
				DDC2E15E26CE248F0042C5E4 /* Preview Assets.xcassets */,
			);
			path = "Preview Content";
			sourceTree = "<group>";
		};
		DDC2E16D26CE248F0042C5E4 /* MeshtasticTests */ = {
			isa = PBXGroup;
			children = (
				DDC2E16E26CE248F0042C5E4 /* MeshtasticTests.swift */,
				DDC2E17026CE248F0042C5E4 /* Info.plist */,
			);
			path = MeshtasticTests;
			sourceTree = "<group>";
		};
		DDC2E17826CE248F0042C5E4 /* MeshtasticUITests */ = {
			isa = PBXGroup;
			children = (
				DDC2E17926CE248F0042C5E4 /* MeshtasticUITests.swift */,
				DDC2E17B26CE248F0042C5E4 /* Info.plist */,
			);
			path = MeshtasticUITests;
			sourceTree = "<group>";
		};
		DDC2E18726CE24E40042C5E4 /* Views */ = {
			isa = PBXGroup;
			children = (
				C9483F6B2773016700998F6B /* Map */,
				DDC2E18D26CE25CB0042C5E4 /* Helpers */,
				DD47E3D726F2F21A00029299 /* Bluetooth */,
				DD47E3CA26F0E50300029299 /* Nodes */,
				DDC2E18B26CE25A70042C5E4 /* Messages */,
				DD4A911C2708C57100501B7E /* Settings */,
				DDC2E18E26CE25FE0042C5E4 /* ContentView.swift */,
				DD4033C128B286B70096A444 /* Onboarding.swift */,
			);
			path = Views;
			sourceTree = "<group>";
		};
		DDC2E18826CE24EE0042C5E4 /* Model */ = {
			isa = PBXGroup;
			children = (
				DD23A50E26FD1B4400D9B90C /* PeripheralModel.swift */,
				DD539501276DAA6A00AD86B1 /* MapLocation.swift */,
				DD35018A2852FC79000FC853 /* UserSettings.swift */,
			);
			path = Model;
			sourceTree = "<group>";
		};
		DDC2E18926CE24F70042C5E4 /* Resources */ = {
			isa = PBXGroup;
			children = (
				DDC2E15B26CE248F0042C5E4 /* Assets.xcassets */,
			);
			path = Resources;
			sourceTree = "<group>";
		};
		DDC2E18B26CE25A70042C5E4 /* Messages */ = {
			isa = PBXGroup;
			children = (
				DD882F5C2772E4640005BF05 /* Contacts.swift */,
				DD1BF2F82776FE2E008C8D2F /* UserMessageList.swift */,
			);
			path = Messages;
			sourceTree = "<group>";
		};
		DDC2E18D26CE25CB0042C5E4 /* Helpers */ = {
			isa = PBXGroup;
			children = (
				DD47E3D526F17ED900029299 /* CircleText.swift */,
				DD47E3D826F3093800029299 /* MessageBubble.swift */,
				DD90860B26F684AF00DC5189 /* BatteryIcon.swift */,
				DDF924C926FBB953009FE055 /* ConnectedDevice.swift */,
				DDC3B273283F411B00AC321C /* LastHeardText.swift */,
				DDA6B2EA28420A7B003E8C16 /* NodeAnnotation.swift */,
				DDD94A4F2845C8F5004A87A0 /* DateTimeText.swift */,
				DDB6ABDA28B0AC6000384BA1 /* DistanceText.swift */,
			);
			path = Helpers;
			sourceTree = "<group>";
		};
		DDC2E1A526CEB32B0042C5E4 /* Helpers */ = {
			isa = PBXGroup;
			children = (
				DDAF8C5226EB1DF10058C060 /* BLEManager.swift */,
				DDC2E1A626CEB3400042C5E4 /* LocationHelper.swift */,
				DDAF8C6D26ED19040058C060 /* Extensions.swift */,
				DD913638270DFF4C00D7ACF3 /* LocalNotificationManager.swift */,
				DD8169F8271F1A6100F4AB02 /* MeshLogger.swift */,
				DDA6B2E828419CF2003E8C16 /* MeshPackets.swift */,
			);
			path = Helpers;
			sourceTree = "<group>";
		};
		DDC4D5662754996200A4208E /* Persistence */ = {
			isa = PBXGroup;
			children = (
				DDC4D567275499A500A4208E /* Persistence.swift */,
				DD5394FD276BA0EF00AD86B1 /* PositionEntityExtension.swift */,
				DDD9E4E3284B208E003777C5 /* UserEntityExtension.swift */,
			);
			path = Persistence;
			sourceTree = "<group>";
		};
/* End PBXGroup section */

/* Begin PBXNativeTarget section */
		DDC2E15326CE248E0042C5E4 /* Meshtastic */ = {
			isa = PBXNativeTarget;
			buildConfigurationList = DDC2E17E26CE248F0042C5E4 /* Build configuration list for PBXNativeTarget "Meshtastic" */;
			buildPhases = (
				DDC2E15026CE248E0042C5E4 /* Sources */,
				DDC2E15126CE248E0042C5E4 /* Frameworks */,
				DDC2E15226CE248E0042C5E4 /* Resources */,
				BB450974275599CE00509624 /* ShellScript */,
			);
			buildRules = (
			);
			dependencies = (
			);
			name = Meshtastic;
			packageProductDependencies = (
				DD5394FB276993AD00AD86B1 /* SwiftProtobuf */,
				C9697FA427933B8C00250207 /* SQLite */,
			);
			productName = MeshtasticClient;
			productReference = DDC2E15426CE248E0042C5E4 /* Meshtastic.app */;
			productType = "com.apple.product-type.application";
		};
		DDC2E16926CE248F0042C5E4 /* MeshtasticTests */ = {
			isa = PBXNativeTarget;
			buildConfigurationList = DDC2E18126CE248F0042C5E4 /* Build configuration list for PBXNativeTarget "MeshtasticTests" */;
			buildPhases = (
				DDC2E16626CE248F0042C5E4 /* Sources */,
				DDC2E16726CE248F0042C5E4 /* Frameworks */,
				DDC2E16826CE248F0042C5E4 /* Resources */,
			);
			buildRules = (
			);
			dependencies = (
				DDC2E16C26CE248F0042C5E4 /* PBXTargetDependency */,
			);
			name = MeshtasticTests;
			productName = MeshtasticClientTests;
			productReference = DDC2E16A26CE248F0042C5E4 /* MeshtasticTests.xctest */;
			productType = "com.apple.product-type.bundle.unit-test";
		};
		DDC2E17426CE248F0042C5E4 /* MeshtasticUITests */ = {
			isa = PBXNativeTarget;
			buildConfigurationList = DDC2E18426CE248F0042C5E4 /* Build configuration list for PBXNativeTarget "MeshtasticUITests" */;
			buildPhases = (
				DDC2E17126CE248F0042C5E4 /* Sources */,
				DDC2E17226CE248F0042C5E4 /* Frameworks */,
				DDC2E17326CE248F0042C5E4 /* Resources */,
			);
			buildRules = (
			);
			dependencies = (
				DDC2E17726CE248F0042C5E4 /* PBXTargetDependency */,
			);
			name = MeshtasticUITests;
			productName = MeshtasticClientUITests;
			productReference = DDC2E17526CE248F0042C5E4 /* MeshtasticUITests.xctest */;
			productType = "com.apple.product-type.bundle.ui-testing";
		};
/* End PBXNativeTarget section */

/* Begin PBXProject section */
		DDC2E14C26CE248E0042C5E4 /* Project object */ = {
			isa = PBXProject;
			attributes = {
				LastSwiftUpdateCheck = 1250;
				LastUpgradeCheck = 1250;
				TargetAttributes = {
					DDC2E15326CE248E0042C5E4 = {
						CreatedOnToolsVersion = 12.5.1;
						LastSwiftMigration = 1340;
					};
					DDC2E16926CE248F0042C5E4 = {
						CreatedOnToolsVersion = 12.5.1;
						TestTargetID = DDC2E15326CE248E0042C5E4;
					};
					DDC2E17426CE248F0042C5E4 = {
						CreatedOnToolsVersion = 12.5.1;
						TestTargetID = DDC2E15326CE248E0042C5E4;
					};
				};
			};
			buildConfigurationList = DDC2E14F26CE248E0042C5E4 /* Build configuration list for PBXProject "Meshtastic" */;
			compatibilityVersion = "Xcode 13.0";
			developmentRegion = en;
			hasScannedForEncodings = 0;
			knownRegions = (
				en,
				Base,
			);
			mainGroup = DDC2E14B26CE248E0042C5E4;
			packageReferences = (
				DD5394FA276993AD00AD86B1 /* XCRemoteSwiftPackageReference "swift-protobuf" */,
				C9697FA327933B8C00250207 /* XCRemoteSwiftPackageReference "SQLite.swift" */,
			);
			productRefGroup = DDC2E15526CE248E0042C5E4 /* Products */;
			projectDirPath = "";
			projectRoot = "";
			targets = (
				DDC2E15326CE248E0042C5E4 /* Meshtastic */,
				DDC2E16926CE248F0042C5E4 /* MeshtasticTests */,
				DDC2E17426CE248F0042C5E4 /* MeshtasticUITests */,
			);
		};
/* End PBXProject section */

/* Begin PBXResourcesBuildPhase section */
		DDC2E15226CE248E0042C5E4 /* Resources */ = {
			isa = PBXResourcesBuildPhase;
			buildActionMask = 2147483647;
			files = (
				DDC2E15F26CE248F0042C5E4 /* Preview Assets.xcassets in Resources */,
				DDC2E15C26CE248F0042C5E4 /* Assets.xcassets in Resources */,
			);
			runOnlyForDeploymentPostprocessing = 0;
		};
		DDC2E16826CE248F0042C5E4 /* Resources */ = {
			isa = PBXResourcesBuildPhase;
			buildActionMask = 2147483647;
			files = (
			);
			runOnlyForDeploymentPostprocessing = 0;
		};
		DDC2E17326CE248F0042C5E4 /* Resources */ = {
			isa = PBXResourcesBuildPhase;
			buildActionMask = 2147483647;
			files = (
			);
			runOnlyForDeploymentPostprocessing = 0;
		};
/* End PBXResourcesBuildPhase section */

/* Begin PBXShellScriptBuildPhase section */
		BB450974275599CE00509624 /* ShellScript */ = {
			isa = PBXShellScriptBuildPhase;
			buildActionMask = 2147483647;
			files = (
			);
			inputFileListPaths = (
			);
			inputPaths = (
			);
			outputFileListPaths = (
			);
			outputPaths = (
			);
			runOnlyForDeploymentPostprocessing = 0;
			shellPath = /bin/sh;
			shellScript = "if which swiftlint >/dev/null; then\n  swiftlint\nelse\n  echo \"warning: SwiftLint not installed, download from https://github.com/realm/SwiftLint\"\nfi\n";
		};
/* End PBXShellScriptBuildPhase section */

/* Begin PBXSourcesBuildPhase section */
		DDC2E15026CE248E0042C5E4 /* Sources */ = {
			isa = PBXSourcesBuildPhase;
			buildActionMask = 2147483647;
			files = (
				DD4DED9027AD2975004BA27E /* cannedmessages.pb.swift in Sources */,
				DDCFF601285453A7005FA625 /* localonly.pb.swift in Sources */,
				DD836AE726F6B38600ABCC23 /* Connect.swift in Sources */,
				DDAF8C6E26ED19040058C060 /* Extensions.swift in Sources */,
				DD3501892852FC3B000FC853 /* Settings.swift in Sources */,
				DDA6B2EB28420A7B003E8C16 /* NodeAnnotation.swift in Sources */,
				DDA1C48728D82022009933EC /* MessageTemplate.swift in Sources */,
				DDC2E1A726CEB3400042C5E4 /* LocationHelper.swift in Sources */,
				DD5394FE276BA0EF00AD86B1 /* PositionEntityExtension.swift in Sources */,
				DD913639270DFF4C00D7ACF3 /* LocalNotificationManager.swift in Sources */,
				DD4C158C2824A91E0032668E /* module_config.pb.swift in Sources */,
				DDB6ABE828B141AF00384BA1 /* WiFiModes.swift in Sources */,
<<<<<<< HEAD
				DD4F23CD28779A3C001D37CB /* TelemetryLog.swift in Sources */,
=======
				DD4F23CD28779A3C001D37CB /* EnvironmentMetricsLog.swift in Sources */,
>>>>>>> 087404b6
				DD6B85A828009258000ACD6B /* ShareChannels.swift in Sources */,
				DDB6ABD628AE742000384BA1 /* BluetoothConfig.swift in Sources */,
				DD769E0328D18BF1001A3F05 /* DeviceMetricsLog.swift in Sources */,
				DDAF8C5326EB1DF10058C060 /* BLEManager.swift in Sources */,
				DDC4D568275499A500A4208E /* Persistence.swift in Sources */,
				DD90860E26F69BAE00DC5189 /* NodeMap.swift in Sources */,
				DD8169FF272476C700F4AB02 /* LogDocument.swift in Sources */,
				DD6193792863875F00E59241 /* SerialConfig.swift in Sources */,
				DDAF8C6926ED0D070058C060 /* deviceonly.pb.swift in Sources */,
				DD90860C26F684AF00DC5189 /* BatteryIcon.swift in Sources */,
				DD4A911E2708C65400501B7E /* AppSettings.swift in Sources */,
				DD35018B2852FC79000FC853 /* UserSettings.swift in Sources */,
				DD2160AF28C5552500C17253 /* MQTTConfig.swift in Sources */,
				DDAF8C6226ED0A230058C060 /* mqtt.pb.swift in Sources */,
				DDF924CA26FBB953009FE055 /* ConnectedDevice.swift in Sources */,
				DDAF8C5D26ED09490058C060 /* portnums.pb.swift in Sources */,
				DD9D8F2F2764403B00080993 /* Meshtastic.xcdatamodeld in Sources */,
				DD6193772862F90F00E59241 /* CannedMessagesConfig.swift in Sources */,
				DD41582628582E9B009B0E59 /* DeviceConfig.swift in Sources */,
				DD1BF2F92776FE2E008C8D2F /* UserMessageList.swift in Sources */,
				DDB6ABE628B1406100384BA1 /* LoraConfigEnums.swift in Sources */,
				DDB2CC6E27F3EB47009C5FCC /* telemetry.pb.swift in Sources */,
				DD23A50F26FD1B4400D9B90C /* PeripheralModel.swift in Sources */,
				DDB6ABDB28B0AC6000384BA1 /* DistanceText.swift in Sources */,
				C9A7BC1027759A9600760B50 /* PositionAnnotationView.swift in Sources */,
				DD882F5D2772E4640005BF05 /* Contacts.swift in Sources */,
				DD47E3CE26F103C600029299 /* NodeList.swift in Sources */,
				DD8EBF43285058FA00426DCA /* DisplayConfig.swift in Sources */,
				DD47E3D626F17ED900029299 /* CircleText.swift in Sources */,
				DDC2E18F26CE25FE0042C5E4 /* ContentView.swift in Sources */,
				DD17E5DE277D49D400010EC2 /* storeforward.pb.swift in Sources */,
				DD2553572855B02500E55709 /* LoRaConfig.swift in Sources */,
				DDB6ABD928B0A4BA00384BA1 /* BluetoothModes.swift in Sources */,
				DDD9E4E4284B208E003777C5 /* UserEntityExtension.swift in Sources */,
				C9A88B55278B503C00BD810A /* MapViewModule.swift in Sources */,
				DD2553592855B52700E55709 /* PositionConfig.swift in Sources */,
				DDB3107228A6224100F1DE3D /* device_metadata.pb.swift in Sources */,
				DDAF8C6326ED0A230058C060 /* admin.pb.swift in Sources */,
				DDB6ABE028B13AC700384BA1 /* DeviceRoles.swift in Sources */,
				DD86D40C287F401000BAEB7A /* SaveChannelQRCode.swift in Sources */,
				DDA1C48E28DB49D3009933EC /* ChannelRoles.swift in Sources */,
				DD8ED9C8289CE4B900B3B0AB /* RoutingError.swift in Sources */,
				C9483F6D2773017500998F6B /* MapView.swift in Sources */,
				DDAF8C5826ED07FD0058C060 /* mesh.pb.swift in Sources */,
				DD8169FB271F1F3A00F4AB02 /* MeshLog.swift in Sources */,
				DD8ED9C52898D51F00B3B0AB /* NetworkConfig.swift in Sources */,
				DDC3B274283F411B00AC321C /* LastHeardText.swift in Sources */,
				DD2E65262767A01F00E45FC5 /* NodeDetail.swift in Sources */,
				DD1925B928CDA93900720036 /* SerialConfigEnums.swift in Sources */,
				DD86D4112881D16900BAEB7A /* WriteCsvFile.swift in Sources */,
				DD86D40F2881BE4C00BAEB7A /* CsvDocument.swift in Sources */,
				DDA6B2E928419CF2003E8C16 /* MeshPackets.swift in Sources */,
				DDCE4E2C2869F92900BE9F8F /* UserConfig.swift in Sources */,
				DD6193752862F6E600E59241 /* ExternalNotificationConfig.swift in Sources */,
				DD4033C228B286B70096A444 /* Onboarding.swift in Sources */,
				DDB6ABE428B13FFF00384BA1 /* DisplayEnums.swift in Sources */,
				DD86D40A287F04F100BAEB7A /* InvalidVersion.swift in Sources */,
				DDD94A502845C8F5004A87A0 /* DateTimeText.swift in Sources */,
				C9A88B57278B559900BD810A /* apponly.pb.swift in Sources */,
				DD4C158E2824AA7E0032668E /* config.pb.swift in Sources */,
				DD47E3D926F3093800029299 /* MessageBubble.swift in Sources */,
				DDB6ABE228B13FB500384BA1 /* PositionConfigEnums.swift in Sources */,
				DD415828285859C4009B0E59 /* TelemetryConfig.swift in Sources */,
				DD73FD1128750779000852D6 /* PositionLog.swift in Sources */,
				C9697F9D279336B700250207 /* LocalMBTileOverlay.swift in Sources */,
				DD0F791B28713C8A00A6FDAD /* AdminMessageList.swift in Sources */,
				DD8169F9271F1A6100F4AB02 /* MeshLogger.swift in Sources */,
				DD539502276DAA6A00AD86B1 /* MapLocation.swift in Sources */,
				DD41582A28585C32009B0E59 /* RangeTestConfig.swift in Sources */,
				DDAF8C6726ED0C8C0058C060 /* remote_hardware.pb.swift in Sources */,
				DD1925B728CDA5A400720036 /* CannedMessagesConfigEnums.swift in Sources */,
				DDAF8C6526ED0A490058C060 /* channel.pb.swift in Sources */,
				DDC2E15826CE248E0042C5E4 /* MeshtasticApp.swift in Sources */,
			);
			runOnlyForDeploymentPostprocessing = 0;
		};
		DDC2E16626CE248F0042C5E4 /* Sources */ = {
			isa = PBXSourcesBuildPhase;
			buildActionMask = 2147483647;
			files = (
				DDC2E16F26CE248F0042C5E4 /* MeshtasticTests.swift in Sources */,
			);
			runOnlyForDeploymentPostprocessing = 0;
		};
		DDC2E17126CE248F0042C5E4 /* Sources */ = {
			isa = PBXSourcesBuildPhase;
			buildActionMask = 2147483647;
			files = (
				DDC2E17A26CE248F0042C5E4 /* MeshtasticUITests.swift in Sources */,
			);
			runOnlyForDeploymentPostprocessing = 0;
		};
/* End PBXSourcesBuildPhase section */

/* Begin PBXTargetDependency section */
		DDC2E16C26CE248F0042C5E4 /* PBXTargetDependency */ = {
			isa = PBXTargetDependency;
			target = DDC2E15326CE248E0042C5E4 /* Meshtastic */;
			targetProxy = DDC2E16B26CE248F0042C5E4 /* PBXContainerItemProxy */;
		};
		DDC2E17726CE248F0042C5E4 /* PBXTargetDependency */ = {
			isa = PBXTargetDependency;
			target = DDC2E15326CE248E0042C5E4 /* Meshtastic */;
			targetProxy = DDC2E17626CE248F0042C5E4 /* PBXContainerItemProxy */;
		};
/* End PBXTargetDependency section */

/* Begin XCBuildConfiguration section */
		DDC2E17C26CE248F0042C5E4 /* Debug */ = {
			isa = XCBuildConfiguration;
			buildSettings = {
				ALWAYS_SEARCH_USER_PATHS = NO;
				CLANG_ANALYZER_NONNULL = YES;
				CLANG_ANALYZER_NUMBER_OBJECT_CONVERSION = YES_AGGRESSIVE;
				CLANG_CXX_LANGUAGE_STANDARD = "gnu++14";
				CLANG_CXX_LIBRARY = "libc++";
				CLANG_ENABLE_MODULES = YES;
				CLANG_ENABLE_OBJC_ARC = YES;
				CLANG_ENABLE_OBJC_WEAK = YES;
				CLANG_WARN_BLOCK_CAPTURE_AUTORELEASING = YES;
				CLANG_WARN_BOOL_CONVERSION = YES;
				CLANG_WARN_COMMA = YES;
				CLANG_WARN_CONSTANT_CONVERSION = YES;
				CLANG_WARN_DEPRECATED_OBJC_IMPLEMENTATIONS = YES;
				CLANG_WARN_DIRECT_OBJC_ISA_USAGE = YES_ERROR;
				CLANG_WARN_DOCUMENTATION_COMMENTS = YES;
				CLANG_WARN_EMPTY_BODY = YES;
				CLANG_WARN_ENUM_CONVERSION = YES;
				CLANG_WARN_INFINITE_RECURSION = YES;
				CLANG_WARN_INT_CONVERSION = YES;
				CLANG_WARN_NON_LITERAL_NULL_CONVERSION = YES;
				CLANG_WARN_OBJC_IMPLICIT_RETAIN_SELF = YES;
				CLANG_WARN_OBJC_LITERAL_CONVERSION = YES;
				CLANG_WARN_OBJC_ROOT_CLASS = YES_ERROR;
				CLANG_WARN_QUOTED_INCLUDE_IN_FRAMEWORK_HEADER = YES;
				CLANG_WARN_RANGE_LOOP_ANALYSIS = YES;
				CLANG_WARN_STRICT_PROTOTYPES = YES;
				CLANG_WARN_SUSPICIOUS_MOVE = YES;
				CLANG_WARN_UNGUARDED_AVAILABILITY = YES_AGGRESSIVE;
				CLANG_WARN_UNREACHABLE_CODE = YES;
				CLANG_WARN__DUPLICATE_METHOD_MATCH = YES;
				COPY_PHASE_STRIP = NO;
				DEBUG_INFORMATION_FORMAT = dwarf;
				ENABLE_STRICT_OBJC_MSGSEND = YES;
				ENABLE_TESTABILITY = YES;
				GCC_C_LANGUAGE_STANDARD = gnu11;
				GCC_DYNAMIC_NO_PIC = NO;
				GCC_NO_COMMON_BLOCKS = YES;
				GCC_OPTIMIZATION_LEVEL = 0;
				GCC_PREPROCESSOR_DEFINITIONS = (
					"DEBUG=1",
					"$(inherited)",
				);
				GCC_WARN_64_TO_32_BIT_CONVERSION = YES;
				GCC_WARN_ABOUT_RETURN_TYPE = YES_ERROR;
				GCC_WARN_UNDECLARED_SELECTOR = YES;
				GCC_WARN_UNINITIALIZED_AUTOS = YES_AGGRESSIVE;
				GCC_WARN_UNUSED_FUNCTION = YES;
				GCC_WARN_UNUSED_VARIABLE = YES;
				IPHONEOS_DEPLOYMENT_TARGET = 15.0;
				MTL_ENABLE_DEBUG_INFO = INCLUDE_SOURCE;
				MTL_FAST_MATH = YES;
				ONLY_ACTIVE_ARCH = YES;
				SDKROOT = iphoneos;
				SWIFT_ACTIVE_COMPILATION_CONDITIONS = DEBUG;
				SWIFT_OPTIMIZATION_LEVEL = "-Onone";
			};
			name = Debug;
		};
		DDC2E17D26CE248F0042C5E4 /* Release */ = {
			isa = XCBuildConfiguration;
			buildSettings = {
				ALWAYS_SEARCH_USER_PATHS = NO;
				CLANG_ANALYZER_NONNULL = YES;
				CLANG_ANALYZER_NUMBER_OBJECT_CONVERSION = YES_AGGRESSIVE;
				CLANG_CXX_LANGUAGE_STANDARD = "gnu++14";
				CLANG_CXX_LIBRARY = "libc++";
				CLANG_ENABLE_MODULES = YES;
				CLANG_ENABLE_OBJC_ARC = YES;
				CLANG_ENABLE_OBJC_WEAK = YES;
				CLANG_WARN_BLOCK_CAPTURE_AUTORELEASING = YES;
				CLANG_WARN_BOOL_CONVERSION = YES;
				CLANG_WARN_COMMA = YES;
				CLANG_WARN_CONSTANT_CONVERSION = YES;
				CLANG_WARN_DEPRECATED_OBJC_IMPLEMENTATIONS = YES;
				CLANG_WARN_DIRECT_OBJC_ISA_USAGE = YES_ERROR;
				CLANG_WARN_DOCUMENTATION_COMMENTS = YES;
				CLANG_WARN_EMPTY_BODY = YES;
				CLANG_WARN_ENUM_CONVERSION = YES;
				CLANG_WARN_INFINITE_RECURSION = YES;
				CLANG_WARN_INT_CONVERSION = YES;
				CLANG_WARN_NON_LITERAL_NULL_CONVERSION = YES;
				CLANG_WARN_OBJC_IMPLICIT_RETAIN_SELF = YES;
				CLANG_WARN_OBJC_LITERAL_CONVERSION = YES;
				CLANG_WARN_OBJC_ROOT_CLASS = YES_ERROR;
				CLANG_WARN_QUOTED_INCLUDE_IN_FRAMEWORK_HEADER = YES;
				CLANG_WARN_RANGE_LOOP_ANALYSIS = YES;
				CLANG_WARN_STRICT_PROTOTYPES = YES;
				CLANG_WARN_SUSPICIOUS_MOVE = YES;
				CLANG_WARN_UNGUARDED_AVAILABILITY = YES_AGGRESSIVE;
				CLANG_WARN_UNREACHABLE_CODE = YES;
				CLANG_WARN__DUPLICATE_METHOD_MATCH = YES;
				COPY_PHASE_STRIP = NO;
				DEBUG_INFORMATION_FORMAT = "dwarf-with-dsym";
				ENABLE_NS_ASSERTIONS = NO;
				ENABLE_STRICT_OBJC_MSGSEND = YES;
				GCC_C_LANGUAGE_STANDARD = gnu11;
				GCC_NO_COMMON_BLOCKS = YES;
				GCC_WARN_64_TO_32_BIT_CONVERSION = YES;
				GCC_WARN_ABOUT_RETURN_TYPE = YES_ERROR;
				GCC_WARN_UNDECLARED_SELECTOR = YES;
				GCC_WARN_UNINITIALIZED_AUTOS = YES_AGGRESSIVE;
				GCC_WARN_UNUSED_FUNCTION = YES;
				GCC_WARN_UNUSED_VARIABLE = YES;
				IPHONEOS_DEPLOYMENT_TARGET = 15.0;
				MTL_ENABLE_DEBUG_INFO = NO;
				MTL_FAST_MATH = YES;
				ONLY_ACTIVE_ARCH = YES;
				SDKROOT = iphoneos;
				SWIFT_COMPILATION_MODE = wholemodule;
				SWIFT_OPTIMIZATION_LEVEL = "-O";
				TARGETED_DEVICE_FAMILY = "1,2,6";
				VALIDATE_PRODUCT = YES;
			};
			name = Release;
		};
		DDC2E17F26CE248F0042C5E4 /* Debug */ = {
			isa = XCBuildConfiguration;
			buildSettings = {
				ASSETCATALOG_COMPILER_APPICON_NAME = AppIcon;
				ASSETCATALOG_COMPILER_GLOBAL_ACCENT_COLOR_NAME = AccentColor;
				ASSETCATALOG_COMPILER_INCLUDE_ALL_APPICON_ASSETS = YES;
				CLANG_ENABLE_MODULES = YES;
				CODE_SIGN_ENTITLEMENTS = Meshtastic/Meshtastic.entitlements;
				"CODE_SIGN_IDENTITY[sdk=macosx*]" = "Apple Development";
				CODE_SIGN_STYLE = Automatic;
				CURRENT_PROJECT_VERSION = 1;
				DEVELOPMENT_ASSET_PATHS = "\"Meshtastic/Preview Content\"";
				DEVELOPMENT_TEAM = GCH7VS5Y9R;
				ENABLE_PREVIEWS = YES;
				INFOPLIST_FILE = Meshtastic/Info.plist;
				INFOPLIST_KEY_CFBundleDisplayName = Meshtastic;
				IPHONEOS_DEPLOYMENT_TARGET = 16.0;
				LD_RUNPATH_SEARCH_PATHS = (
					"$(inherited)",
					"@executable_path/Frameworks",
				);
				MARKETING_VERSION = 1.3.41;
				PRODUCT_BUNDLE_IDENTIFIER = gvh.MeshtasticClient;
				PRODUCT_NAME = "$(TARGET_NAME)";
				SUPPORTS_MACCATALYST = YES;
				SUPPORTS_MAC_DESIGNED_FOR_IPHONE_IPAD = NO;
				SWIFT_OPTIMIZATION_LEVEL = "-Onone";
				SWIFT_VERSION = 5.0;
				TARGETED_DEVICE_FAMILY = "1,2";
			};
			name = Debug;
		};
		DDC2E18026CE248F0042C5E4 /* Release */ = {
			isa = XCBuildConfiguration;
			buildSettings = {
				ASSETCATALOG_COMPILER_APPICON_NAME = AppIcon;
				ASSETCATALOG_COMPILER_GLOBAL_ACCENT_COLOR_NAME = AccentColor;
				ASSETCATALOG_COMPILER_INCLUDE_ALL_APPICON_ASSETS = YES;
				CLANG_ENABLE_MODULES = YES;
				CODE_SIGN_ENTITLEMENTS = Meshtastic/Meshtastic.entitlements;
				"CODE_SIGN_IDENTITY[sdk=macosx*]" = "Apple Development";
				CODE_SIGN_STYLE = Automatic;
				CURRENT_PROJECT_VERSION = 1;
				DEVELOPMENT_ASSET_PATHS = "\"Meshtastic/Preview Content\"";
				DEVELOPMENT_TEAM = GCH7VS5Y9R;
				ENABLE_PREVIEWS = YES;
				INFOPLIST_FILE = Meshtastic/Info.plist;
				INFOPLIST_KEY_CFBundleDisplayName = Meshtastic;
				IPHONEOS_DEPLOYMENT_TARGET = 16.0;
				LD_RUNPATH_SEARCH_PATHS = (
					"$(inherited)",
					"@executable_path/Frameworks",
				);
				MARKETING_VERSION = 1.3.41;
				PRODUCT_BUNDLE_IDENTIFIER = gvh.MeshtasticClient;
				PRODUCT_NAME = "$(TARGET_NAME)";
				SUPPORTS_MACCATALYST = YES;
				SUPPORTS_MAC_DESIGNED_FOR_IPHONE_IPAD = NO;
				SWIFT_VERSION = 5.0;
				TARGETED_DEVICE_FAMILY = "1,2";
			};
			name = Release;
		};
		DDC2E18226CE248F0042C5E4 /* Debug */ = {
			isa = XCBuildConfiguration;
			buildSettings = {
				ALWAYS_EMBED_SWIFT_STANDARD_LIBRARIES = YES;
				BUNDLE_LOADER = "$(TEST_HOST)";
				"CODE_SIGN_IDENTITY[sdk=macosx*]" = "Apple Development";
				CODE_SIGN_STYLE = Automatic;
				DEVELOPMENT_TEAM = GCH7VS5Y9R;
				INFOPLIST_FILE = MeshtasticTests/Info.plist;
				IPHONEOS_DEPLOYMENT_TARGET = 14.0;
				LD_RUNPATH_SEARCH_PATHS = (
					"$(inherited)",
					"@executable_path/Frameworks",
					"@loader_path/Frameworks",
				);
				PRODUCT_BUNDLE_IDENTIFIER = gvh.MeshtasticTests;
				PRODUCT_NAME = "$(TARGET_NAME)";
				SWIFT_VERSION = 5.0;
				TARGETED_DEVICE_FAMILY = "1,2";
				TEST_HOST = "$(BUILT_PRODUCTS_DIR)/Meshtastic.app/Meshtastic";
			};
			name = Debug;
		};
		DDC2E18326CE248F0042C5E4 /* Release */ = {
			isa = XCBuildConfiguration;
			buildSettings = {
				ALWAYS_EMBED_SWIFT_STANDARD_LIBRARIES = YES;
				BUNDLE_LOADER = "$(TEST_HOST)";
				"CODE_SIGN_IDENTITY[sdk=macosx*]" = "Apple Development";
				CODE_SIGN_STYLE = Automatic;
				DEVELOPMENT_TEAM = GCH7VS5Y9R;
				INFOPLIST_FILE = MeshtasticTests/Info.plist;
				IPHONEOS_DEPLOYMENT_TARGET = 14.0;
				LD_RUNPATH_SEARCH_PATHS = (
					"$(inherited)",
					"@executable_path/Frameworks",
					"@loader_path/Frameworks",
				);
				PRODUCT_BUNDLE_IDENTIFIER = gvh.MeshtasticTests;
				PRODUCT_NAME = "$(TARGET_NAME)";
				SWIFT_VERSION = 5.0;
				TARGETED_DEVICE_FAMILY = "1,2";
				TEST_HOST = "$(BUILT_PRODUCTS_DIR)/Meshtastic.app/Meshtastic";
			};
			name = Release;
		};
		DDC2E18526CE248F0042C5E4 /* Debug */ = {
			isa = XCBuildConfiguration;
			buildSettings = {
				ALWAYS_EMBED_SWIFT_STANDARD_LIBRARIES = YES;
				CODE_SIGN_STYLE = Automatic;
				DEVELOPMENT_TEAM = GCH7VS5Y9R;
				INFOPLIST_FILE = MeshtasticUITests/Info.plist;
				LD_RUNPATH_SEARCH_PATHS = (
					"$(inherited)",
					"@executable_path/Frameworks",
					"@loader_path/Frameworks",
				);
				PRODUCT_BUNDLE_IDENTIFIER = gvh.MeshtasticUITests;
				PRODUCT_NAME = "$(TARGET_NAME)";
				SWIFT_VERSION = 5.0;
				TARGETED_DEVICE_FAMILY = "1,2";
				TEST_TARGET_NAME = Meshtastic;
			};
			name = Debug;
		};
		DDC2E18626CE248F0042C5E4 /* Release */ = {
			isa = XCBuildConfiguration;
			buildSettings = {
				ALWAYS_EMBED_SWIFT_STANDARD_LIBRARIES = YES;
				CODE_SIGN_STYLE = Automatic;
				DEVELOPMENT_TEAM = GCH7VS5Y9R;
				INFOPLIST_FILE = MeshtasticUITests/Info.plist;
				LD_RUNPATH_SEARCH_PATHS = (
					"$(inherited)",
					"@executable_path/Frameworks",
					"@loader_path/Frameworks",
				);
				PRODUCT_BUNDLE_IDENTIFIER = gvh.MeshtasticUITests;
				PRODUCT_NAME = "$(TARGET_NAME)";
				SWIFT_VERSION = 5.0;
				TARGETED_DEVICE_FAMILY = "1,2";
				TEST_TARGET_NAME = Meshtastic;
			};
			name = Release;
		};
/* End XCBuildConfiguration section */

/* Begin XCConfigurationList section */
		DDC2E14F26CE248E0042C5E4 /* Build configuration list for PBXProject "Meshtastic" */ = {
			isa = XCConfigurationList;
			buildConfigurations = (
				DDC2E17C26CE248F0042C5E4 /* Debug */,
				DDC2E17D26CE248F0042C5E4 /* Release */,
			);
			defaultConfigurationIsVisible = 0;
			defaultConfigurationName = Release;
		};
		DDC2E17E26CE248F0042C5E4 /* Build configuration list for PBXNativeTarget "Meshtastic" */ = {
			isa = XCConfigurationList;
			buildConfigurations = (
				DDC2E17F26CE248F0042C5E4 /* Debug */,
				DDC2E18026CE248F0042C5E4 /* Release */,
			);
			defaultConfigurationIsVisible = 0;
			defaultConfigurationName = Release;
		};
		DDC2E18126CE248F0042C5E4 /* Build configuration list for PBXNativeTarget "MeshtasticTests" */ = {
			isa = XCConfigurationList;
			buildConfigurations = (
				DDC2E18226CE248F0042C5E4 /* Debug */,
				DDC2E18326CE248F0042C5E4 /* Release */,
			);
			defaultConfigurationIsVisible = 0;
			defaultConfigurationName = Release;
		};
		DDC2E18426CE248F0042C5E4 /* Build configuration list for PBXNativeTarget "MeshtasticUITests" */ = {
			isa = XCConfigurationList;
			buildConfigurations = (
				DDC2E18526CE248F0042C5E4 /* Debug */,
				DDC2E18626CE248F0042C5E4 /* Release */,
			);
			defaultConfigurationIsVisible = 0;
			defaultConfigurationName = Release;
		};
/* End XCConfigurationList section */

/* Begin XCRemoteSwiftPackageReference section */
		C9697FA327933B8C00250207 /* XCRemoteSwiftPackageReference "SQLite.swift" */ = {
			isa = XCRemoteSwiftPackageReference;
			repositoryURL = "https://github.com/stephencelis/SQLite.swift.git";
			requirement = {
				kind = upToNextMajorVersion;
				minimumVersion = 0.9.2;
			};
		};
		DD5394FA276993AD00AD86B1 /* XCRemoteSwiftPackageReference "swift-protobuf" */ = {
			isa = XCRemoteSwiftPackageReference;
			repositoryURL = "https://github.com/apple/swift-protobuf.git";
			requirement = {
				kind = upToNextMajorVersion;
				minimumVersion = 1.19.0;
			};
		};
/* End XCRemoteSwiftPackageReference section */

/* Begin XCSwiftPackageProductDependency section */
		C9697FA427933B8C00250207 /* SQLite */ = {
			isa = XCSwiftPackageProductDependency;
			package = C9697FA327933B8C00250207 /* XCRemoteSwiftPackageReference "SQLite.swift" */;
			productName = SQLite;
		};
		DD5394FB276993AD00AD86B1 /* SwiftProtobuf */ = {
			isa = XCSwiftPackageProductDependency;
			package = DD5394FA276993AD00AD86B1 /* XCRemoteSwiftPackageReference "swift-protobuf" */;
			productName = SwiftProtobuf;
		};
/* End XCSwiftPackageProductDependency section */

/* Begin XCVersionGroup section */
		DD9D8F2D2764403B00080993 /* Meshtastic.xcdatamodeld */ = {
			isa = XCVersionGroup;
			children = (
				DDA1C48F28DC3658009933EC /* MeshtasticDataModel v 14.xcdatamodel */,
				DDA1C48C28DB4839009933EC /* MeshtasticDataModel v 13.xcdatamodel */,
				DDA1C48528D77310009933EC /* MeshtasticDataModel v 12.xcdatamodel */,
				DD1925B528CD591B00720036 /* MeshtasticDataModel v 11.xcdatamodel */,
				DD2160AD28C5536B00C17253 /* MeshtasticDataModel v 10.xcdatamodel */,
				DD5929A528C0F292003DB21D /* MeshtasticDataModel v 9.xcdatamodel */,
				DD4033C328B405A60096A444 /* MeshtasticDataModel v 8.xcdatamodel */,
				DDB6ABD728AE8F5D00384BA1 /* MeshtasticDataModel v 7.xcdatamodel */,
				DD8ED9C9289EA77E00B3B0AB /* MeshtasticDataModel v 6.xcdatamodel */,
				DD8ED9C328978D9D00B3B0AB /* MeshtasticDataModel v 5.xcdatamodel */,
				DD619373285CC7D600E59241 /* MeshtasticDataModel v 4.xcdatamodel */,
				DDB2CC6F27F3F0AC009C5FCC /* MeshtasticDataModel v 3.xcdatamodel */,
				DD45C77427BD4EF80011784F /* MeshtasticDataModel v2.xcdatamodel */,
				DD9D8F2E2764403B00080993 /* CoreDataSample.xcdatamodel */,
			);
			currentVersion = DDA1C48F28DC3658009933EC /* MeshtasticDataModel v 14.xcdatamodel */;
			name = Meshtastic.xcdatamodeld;
			path = Meshtastic/Meshtastic.xcdatamodeld;
			sourceTree = "<group>";
			versionGroupType = wrapper.xcdatamodel;
		};
/* End XCVersionGroup section */
	};
	rootObject = DDC2E14C26CE248E0042C5E4 /* Project object */;
}<|MERGE_RESOLUTION|>--- conflicted
+++ resolved
@@ -44,12 +44,8 @@
 		DD6193772862F90F00E59241 /* CannedMessagesConfig.swift in Sources */ = {isa = PBXBuildFile; fileRef = DD6193762862F90F00E59241 /* CannedMessagesConfig.swift */; };
 		DD6193792863875F00E59241 /* SerialConfig.swift in Sources */ = {isa = PBXBuildFile; fileRef = DD6193782863875F00E59241 /* SerialConfig.swift */; };
 		DD6B85A828009258000ACD6B /* ShareChannels.swift in Sources */ = {isa = PBXBuildFile; fileRef = DD6B85A728009258000ACD6B /* ShareChannels.swift */; };
-<<<<<<< HEAD
-		DD73FD1128750779000852D6 /* LocationHistory.swift in Sources */ = {isa = PBXBuildFile; fileRef = DD73FD1028750779000852D6 /* LocationHistory.swift */; };
-=======
 		DD73FD1128750779000852D6 /* PositionLog.swift in Sources */ = {isa = PBXBuildFile; fileRef = DD73FD1028750779000852D6 /* PositionLog.swift */; };
 		DD769E0328D18BF1001A3F05 /* DeviceMetricsLog.swift in Sources */ = {isa = PBXBuildFile; fileRef = DD769E0228D18BF0001A3F05 /* DeviceMetricsLog.swift */; };
->>>>>>> 087404b6
 		DD8169F9271F1A6100F4AB02 /* MeshLogger.swift in Sources */ = {isa = PBXBuildFile; fileRef = DD8169F8271F1A6100F4AB02 /* MeshLogger.swift */; };
 		DD8169FB271F1F3A00F4AB02 /* MeshLog.swift in Sources */ = {isa = PBXBuildFile; fileRef = DD8169FA271F1F3A00F4AB02 /* MeshLog.swift */; };
 		DD8169FF272476C700F4AB02 /* LogDocument.swift in Sources */ = {isa = PBXBuildFile; fileRef = DD8169FE272476C700F4AB02 /* LogDocument.swift */; };
@@ -163,12 +159,8 @@
 		DD6193762862F90F00E59241 /* CannedMessagesConfig.swift */ = {isa = PBXFileReference; lastKnownFileType = sourcecode.swift; path = CannedMessagesConfig.swift; sourceTree = "<group>"; };
 		DD6193782863875F00E59241 /* SerialConfig.swift */ = {isa = PBXFileReference; lastKnownFileType = sourcecode.swift; path = SerialConfig.swift; sourceTree = "<group>"; };
 		DD6B85A728009258000ACD6B /* ShareChannels.swift */ = {isa = PBXFileReference; lastKnownFileType = sourcecode.swift; path = ShareChannels.swift; sourceTree = "<group>"; };
-<<<<<<< HEAD
-		DD73FD1028750779000852D6 /* LocationHistory.swift */ = {isa = PBXFileReference; lastKnownFileType = sourcecode.swift; path = LocationHistory.swift; sourceTree = "<group>"; };
-=======
 		DD73FD1028750779000852D6 /* PositionLog.swift */ = {isa = PBXFileReference; lastKnownFileType = sourcecode.swift; path = PositionLog.swift; sourceTree = "<group>"; };
 		DD769E0228D18BF0001A3F05 /* DeviceMetricsLog.swift */ = {isa = PBXFileReference; lastKnownFileType = sourcecode.swift; path = DeviceMetricsLog.swift; sourceTree = "<group>"; };
->>>>>>> 087404b6
 		DD8169F8271F1A6100F4AB02 /* MeshLogger.swift */ = {isa = PBXFileReference; lastKnownFileType = sourcecode.swift; path = MeshLogger.swift; sourceTree = "<group>"; };
 		DD8169FA271F1F3A00F4AB02 /* MeshLog.swift */ = {isa = PBXFileReference; lastKnownFileType = sourcecode.swift; path = MeshLog.swift; sourceTree = "<group>"; };
 		DD8169FE272476C700F4AB02 /* LogDocument.swift */ = {isa = PBXFileReference; lastKnownFileType = sourcecode.swift; path = LogDocument.swift; sourceTree = "<group>"; };
@@ -189,13 +181,9 @@
 		DD913638270DFF4C00D7ACF3 /* LocalNotificationManager.swift */ = {isa = PBXFileReference; lastKnownFileType = sourcecode.swift; path = LocalNotificationManager.swift; sourceTree = "<group>"; };
 		DD9D8F2E2764403B00080993 /* CoreDataSample.xcdatamodel */ = {isa = PBXFileReference; lastKnownFileType = wrapper.xcdatamodel; path = CoreDataSample.xcdatamodel; sourceTree = "<group>"; };
 		DDA1C48528D77310009933EC /* MeshtasticDataModel v 12.xcdatamodel */ = {isa = PBXFileReference; lastKnownFileType = wrapper.xcdatamodel; path = "MeshtasticDataModel v 12.xcdatamodel"; sourceTree = "<group>"; };
-<<<<<<< HEAD
 		DDA1C48C28DB4839009933EC /* MeshtasticDataModel v 13.xcdatamodel */ = {isa = PBXFileReference; lastKnownFileType = wrapper.xcdatamodel; path = "MeshtasticDataModel v 13.xcdatamodel"; sourceTree = "<group>"; };
 		DDA1C48D28DB49D3009933EC /* ChannelRoles.swift */ = {isa = PBXFileReference; lastKnownFileType = sourcecode.swift; path = ChannelRoles.swift; sourceTree = "<group>"; };
 		DDA1C48F28DC3658009933EC /* MeshtasticDataModel v 14.xcdatamodel */ = {isa = PBXFileReference; lastKnownFileType = wrapper.xcdatamodel; path = "MeshtasticDataModel v 14.xcdatamodel"; sourceTree = "<group>"; };
-=======
-		DDA1C48628D82022009933EC /* MessageTemplate.swift */ = {isa = PBXFileReference; lastKnownFileType = sourcecode.swift; path = MessageTemplate.swift; sourceTree = "<group>"; };
->>>>>>> 087404b6
 		DDA6B2E828419CF2003E8C16 /* MeshPackets.swift */ = {isa = PBXFileReference; lastKnownFileType = sourcecode.swift; path = MeshPackets.swift; sourceTree = "<group>"; };
 		DDA6B2EA28420A7B003E8C16 /* NodeAnnotation.swift */ = {isa = PBXFileReference; lastKnownFileType = sourcecode.swift; path = NodeAnnotation.swift; sourceTree = "<group>"; };
 		DDAF8C5226EB1DF10058C060 /* BLEManager.swift */ = {isa = PBXFileReference; lastKnownFileType = sourcecode.swift; path = BLEManager.swift; sourceTree = "<group>"; };
@@ -734,11 +722,7 @@
 				DD913639270DFF4C00D7ACF3 /* LocalNotificationManager.swift in Sources */,
 				DD4C158C2824A91E0032668E /* module_config.pb.swift in Sources */,
 				DDB6ABE828B141AF00384BA1 /* WiFiModes.swift in Sources */,
-<<<<<<< HEAD
-				DD4F23CD28779A3C001D37CB /* TelemetryLog.swift in Sources */,
-=======
 				DD4F23CD28779A3C001D37CB /* EnvironmentMetricsLog.swift in Sources */,
->>>>>>> 087404b6
 				DD6B85A828009258000ACD6B /* ShareChannels.swift in Sources */,
 				DDB6ABD628AE742000384BA1 /* BluetoothConfig.swift in Sources */,
 				DD769E0328D18BF1001A3F05 /* DeviceMetricsLog.swift in Sources */,
