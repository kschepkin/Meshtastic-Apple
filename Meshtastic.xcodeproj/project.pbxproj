--- conflicted
+++ resolved
@@ -806,7 +806,6 @@
 			path = Persistence;
 			sourceTree = "<group>";
 		};
-<<<<<<< HEAD
 		DDD43FE12A78C86B0083A3E9 /* Mqtt */ = {
 			isa = PBXGroup;
 			children = (
@@ -815,7 +814,6 @@
 			path = Mqtt;
 			sourceTree = "<group>";
 		};
-=======
 		DDC94FBB29C6B7C00082EA6E /* CarPlay */ = {
 			isa = PBXGroup;
 			children = (
@@ -843,7 +841,6 @@
 				DDCEBFE529DE921000E4ACF2 /* Info.plist */,
 			);
 			path = MeshtasticIntentsUI;
->>>>>>> 3449aa32
 		DDDB443E29F79A9400EE2349 /* Extensions */ = {
 			isa = PBXGroup;
 			children = (
