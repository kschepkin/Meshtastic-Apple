// !$*UTF8*$!
{
	archiveVersion = 1;
	classes = {
	};
	objectVersion = 55;
	objects = {

/* Begin PBXBuildFile section */
		6DA39D8E2A92DC52007E311C /* MeshtasticAppDelegate.swift in Sources */ = {isa = PBXBuildFile; fileRef = 6DA39D8D2A92DC52007E311C /* MeshtasticAppDelegate.swift */; };
		6DEDA55A2A957B8E00321D2E /* DetectionSensorLog.swift in Sources */ = {isa = PBXBuildFile; fileRef = 6DEDA5592A957B8E00321D2E /* DetectionSensorLog.swift */; };
		6DEDA55C2A9592F900321D2E /* MessageEntityExtension.swift in Sources */ = {isa = PBXBuildFile; fileRef = 6DEDA55B2A9592F900321D2E /* MessageEntityExtension.swift */; };
		C9697F9D279336B700250207 /* LocalMBTileOverlay.swift in Sources */ = {isa = PBXBuildFile; fileRef = C9697F9C279336B700250207 /* LocalMBTileOverlay.swift */; };
		C9697FA527933B8C00250207 /* SQLite in Frameworks */ = {isa = PBXBuildFile; productRef = C9697FA427933B8C00250207 /* SQLite */; };
		DD007BAE2AA4E91200F5FA12 /* MyInfoEntityExtension.swift in Sources */ = {isa = PBXBuildFile; fileRef = DD007BAD2AA4E91200F5FA12 /* MyInfoEntityExtension.swift */; };
		DD007BB02AA5981000F5FA12 /* NodeInfoEntityExtension.swift in Sources */ = {isa = PBXBuildFile; fileRef = DD007BAF2AA5981000F5FA12 /* NodeInfoEntityExtension.swift */; };
		DD0D3D222A55CEB10066DB71 /* CocoaMQTT in Frameworks */ = {isa = PBXBuildFile; productRef = DD0D3D212A55CEB10066DB71 /* CocoaMQTT */; };
		DD0F791B28713C8A00A6FDAD /* AdminMessageList.swift in Sources */ = {isa = PBXBuildFile; fileRef = DD0F791A28713C8A00A6FDAD /* AdminMessageList.swift */; };
		DD13AA492AB73BF400BA0C98 /* PositionPopover.swift in Sources */ = {isa = PBXBuildFile; fileRef = DD13AA482AB73BF400BA0C98 /* PositionPopover.swift */; };
		DD1925B728CDA5A400720036 /* CannedMessagesConfigEnums.swift in Sources */ = {isa = PBXBuildFile; fileRef = DD1925B628CDA5A400720036 /* CannedMessagesConfigEnums.swift */; };
		DD1925B928CDA93900720036 /* SerialConfigEnums.swift in Sources */ = {isa = PBXBuildFile; fileRef = DD1925B828CDA93900720036 /* SerialConfigEnums.swift */; };
		DD1BF2F92776FE2E008C8D2F /* UserMessageList.swift in Sources */ = {isa = PBXBuildFile; fileRef = DD1BF2F82776FE2E008C8D2F /* UserMessageList.swift */; };
		DD2160AF28C5552500C17253 /* MQTTConfig.swift in Sources */ = {isa = PBXBuildFile; fileRef = DD2160AE28C5552500C17253 /* MQTTConfig.swift */; };
		DD23A50F26FD1B4400D9B90C /* PeripheralModel.swift in Sources */ = {isa = PBXBuildFile; fileRef = DD23A50E26FD1B4400D9B90C /* PeripheralModel.swift */; };
		DD2553572855B02500E55709 /* LoRaConfig.swift in Sources */ = {isa = PBXBuildFile; fileRef = DD2553562855B02500E55709 /* LoRaConfig.swift */; };
		DD2553592855B52700E55709 /* PositionConfig.swift in Sources */ = {isa = PBXBuildFile; fileRef = DD2553582855B52700E55709 /* PositionConfig.swift */; };
		DD2AD8A8296D2DF9001FF0E7 /* MapViewSwiftUI.swift in Sources */ = {isa = PBXBuildFile; fileRef = DD2AD8A7296D2DF9001FF0E7 /* MapViewSwiftUI.swift */; };
		DD2DC2C029BCD8AB003B383C /* HardwareModels.swift in Sources */ = {isa = PBXBuildFile; fileRef = DD2DC2BF29BCD8AB003B383C /* HardwareModels.swift */; };
		DD2E65262767A01F00E45FC5 /* NodeDetailOld.swift in Sources */ = {isa = PBXBuildFile; fileRef = DD2E65252767A01F00E45FC5 /* NodeDetailOld.swift */; };
		DD3501892852FC3B000FC853 /* Settings.swift in Sources */ = {isa = PBXBuildFile; fileRef = DD3501882852FC3B000FC853 /* Settings.swift */; };
		DD3CC6B528E33FD100FA9159 /* ShareChannels.swift in Sources */ = {isa = PBXBuildFile; fileRef = DD3CC6B428E33FD100FA9159 /* ShareChannels.swift */; };
		DD3CC6BC28E366DF00FA9159 /* Meshtastic.xcdatamodeld in Sources */ = {isa = PBXBuildFile; fileRef = DD3CC6BA28E366DF00FA9159 /* Meshtastic.xcdatamodeld */; };
		DD3CC6BE28E4CD9800FA9159 /* BatteryGauge.swift in Sources */ = {isa = PBXBuildFile; fileRef = DD3CC6BD28E4CD9800FA9159 /* BatteryGauge.swift */; };
		DD3CC6C028E7A60700FA9159 /* MessagingEnums.swift in Sources */ = {isa = PBXBuildFile; fileRef = DD3CC6BF28E7A60700FA9159 /* MessagingEnums.swift */; };
		DD3CC6C228EB9D4900FA9159 /* UpdateCoreData.swift in Sources */ = {isa = PBXBuildFile; fileRef = DD3CC6C128EB9D4900FA9159 /* UpdateCoreData.swift */; };
		DD41582628582E9B009B0E59 /* DeviceConfig.swift in Sources */ = {isa = PBXBuildFile; fileRef = DD41582528582E9B009B0E59 /* DeviceConfig.swift */; };
		DD415828285859C4009B0E59 /* TelemetryConfig.swift in Sources */ = {isa = PBXBuildFile; fileRef = DD415827285859C4009B0E59 /* TelemetryConfig.swift */; };
		DD41582A28585C32009B0E59 /* RangeTestConfig.swift in Sources */ = {isa = PBXBuildFile; fileRef = DD41582928585C32009B0E59 /* RangeTestConfig.swift */; };
		DD41A61529AB0035003C5A37 /* NodeWeatherForecast.swift in Sources */ = {isa = PBXBuildFile; fileRef = DD41A61429AB0035003C5A37 /* NodeWeatherForecast.swift */; };
		DD457188293C7E63000C49FB /* BLESignalStrengthIndicator.swift in Sources */ = {isa = PBXBuildFile; fileRef = DD457187293C7E63000C49FB /* BLESignalStrengthIndicator.swift */; };
		DD47E3D626F17ED900029299 /* CircleText.swift in Sources */ = {isa = PBXBuildFile; fileRef = DD47E3D526F17ED900029299 /* CircleText.swift */; };
		DD4A911E2708C65400501B7E /* AppSettings.swift in Sources */ = {isa = PBXBuildFile; fileRef = DD4A911D2708C65400501B7E /* AppSettings.swift */; };
		DD4F23CD28779A3C001D37CB /* EnvironmentMetricsLog.swift in Sources */ = {isa = PBXBuildFile; fileRef = DD4F23CC28779A3C001D37CB /* EnvironmentMetricsLog.swift */; };
		DD5394FC276993AD00AD86B1 /* SwiftProtobuf in Frameworks */ = {isa = PBXBuildFile; productRef = DD5394FB276993AD00AD86B1 /* SwiftProtobuf */; };
		DD5394FE276BA0EF00AD86B1 /* PositionEntityExtension.swift in Sources */ = {isa = PBXBuildFile; fileRef = DD5394FD276BA0EF00AD86B1 /* PositionEntityExtension.swift */; };
		DD58C5F22919AD3C00D5BEFB /* ChannelEntityExtension.swift in Sources */ = {isa = PBXBuildFile; fileRef = DD58C5F12919AD3C00D5BEFB /* ChannelEntityExtension.swift */; };
		DD5D0A9C2931B9F200F7EA61 /* EthernetModes.swift in Sources */ = {isa = PBXBuildFile; fileRef = DD5D0A9B2931B9F200F7EA61 /* EthernetModes.swift */; };
		DD5E5202298EE33B00D21B61 /* admin.pb.swift in Sources */ = {isa = PBXBuildFile; fileRef = DD5E51F0298EE33B00D21B61 /* admin.pb.swift */; };
		DD5E5203298EE33B00D21B61 /* config.pb.swift in Sources */ = {isa = PBXBuildFile; fileRef = DD5E51F1298EE33B00D21B61 /* config.pb.swift */; };
		DD5E5204298EE33B00D21B61 /* xmodem.pb.swift in Sources */ = {isa = PBXBuildFile; fileRef = DD5E51F2298EE33B00D21B61 /* xmodem.pb.swift */; };
		DD5E5205298EE33B00D21B61 /* mesh.pb.swift in Sources */ = {isa = PBXBuildFile; fileRef = DD5E51F3298EE33B00D21B61 /* mesh.pb.swift */; };
		DD5E5206298EE33B00D21B61 /* localonly.pb.swift in Sources */ = {isa = PBXBuildFile; fileRef = DD5E51F4298EE33B00D21B61 /* localonly.pb.swift */; };
		DD5E5207298EE33B00D21B61 /* connection_status.pb.swift in Sources */ = {isa = PBXBuildFile; fileRef = DD5E51F5298EE33B00D21B61 /* connection_status.pb.swift */; };
		DD5E5208298EE33B00D21B61 /* rtttl.pb.swift in Sources */ = {isa = PBXBuildFile; fileRef = DD5E51F6298EE33B00D21B61 /* rtttl.pb.swift */; };
		DD5E5209298EE33B00D21B61 /* module_config.pb.swift in Sources */ = {isa = PBXBuildFile; fileRef = DD5E51F7298EE33B00D21B61 /* module_config.pb.swift */; };
		DD5E520A298EE33B00D21B61 /* channel.pb.swift in Sources */ = {isa = PBXBuildFile; fileRef = DD5E51F8298EE33B00D21B61 /* channel.pb.swift */; };
		DD5E520C298EE33B00D21B61 /* portnums.pb.swift in Sources */ = {isa = PBXBuildFile; fileRef = DD5E51FA298EE33B00D21B61 /* portnums.pb.swift */; };
		DD5E520D298EE33B00D21B61 /* storeforward.pb.swift in Sources */ = {isa = PBXBuildFile; fileRef = DD5E51FB298EE33B00D21B61 /* storeforward.pb.swift */; };
		DD5E520E298EE33B00D21B61 /* mqtt.pb.swift in Sources */ = {isa = PBXBuildFile; fileRef = DD5E51FC298EE33B00D21B61 /* mqtt.pb.swift */; };
		DD5E520F298EE33B00D21B61 /* cannedmessages.pb.swift in Sources */ = {isa = PBXBuildFile; fileRef = DD5E51FD298EE33B00D21B61 /* cannedmessages.pb.swift */; };
		DD5E5210298EE33B00D21B61 /* telemetry.pb.swift in Sources */ = {isa = PBXBuildFile; fileRef = DD5E51FE298EE33B00D21B61 /* telemetry.pb.swift */; };
		DD5E5211298EE33B00D21B61 /* remote_hardware.pb.swift in Sources */ = {isa = PBXBuildFile; fileRef = DD5E51FF298EE33B00D21B61 /* remote_hardware.pb.swift */; };
		DD5E5212298EE33B00D21B61 /* apponly.pb.swift in Sources */ = {isa = PBXBuildFile; fileRef = DD5E5200298EE33B00D21B61 /* apponly.pb.swift */; };
		DD5E5213298EE33B00D21B61 /* deviceonly.pb.swift in Sources */ = {isa = PBXBuildFile; fileRef = DD5E5201298EE33B00D21B61 /* deviceonly.pb.swift */; };
		DD5E523A298EFA5300D21B61 /* TelemetryWeather.swift in Sources */ = {isa = PBXBuildFile; fileRef = DD5E5239298EFA5300D21B61 /* TelemetryWeather.swift */; };
		DD5E523F298F5A9E00D21B61 /* AirQualityIndexCompact.swift in Sources */ = {isa = PBXBuildFile; fileRef = DD5E523E298F5A9E00D21B61 /* AirQualityIndexCompact.swift */; };
		DD6193752862F6E600E59241 /* ExternalNotificationConfig.swift in Sources */ = {isa = PBXBuildFile; fileRef = DD6193742862F6E600E59241 /* ExternalNotificationConfig.swift */; };
		DD6193772862F90F00E59241 /* CannedMessagesConfig.swift in Sources */ = {isa = PBXBuildFile; fileRef = DD6193762862F90F00E59241 /* CannedMessagesConfig.swift */; };
		DD6193792863875F00E59241 /* SerialConfig.swift in Sources */ = {isa = PBXBuildFile; fileRef = DD6193782863875F00E59241 /* SerialConfig.swift */; };
		DD73FD1128750779000852D6 /* PositionLog.swift in Sources */ = {isa = PBXBuildFile; fileRef = DD73FD1028750779000852D6 /* PositionLog.swift */; };
		DD760AAE2ABAC706002C022E /* WaypointPopover.swift in Sources */ = {isa = PBXBuildFile; fileRef = DD760AAD2ABAC706002C022E /* WaypointPopover.swift */; };
		DD769E0328D18BF1001A3F05 /* DeviceMetricsLog.swift in Sources */ = {isa = PBXBuildFile; fileRef = DD769E0228D18BF0001A3F05 /* DeviceMetricsLog.swift */; };
		DD77093B2AA1ABB8007A8BF0 /* BluetoothTips.swift in Sources */ = {isa = PBXBuildFile; fileRef = DD77093A2AA1ABB8007A8BF0 /* BluetoothTips.swift */; };
		DD77093D2AA1AFA3007A8BF0 /* ChannelTips.swift in Sources */ = {isa = PBXBuildFile; fileRef = DD77093C2AA1AFA3007A8BF0 /* ChannelTips.swift */; };
		DD77093F2AA1B146007A8BF0 /* UIColor.swift in Sources */ = {isa = PBXBuildFile; fileRef = DD77093E2AA1B146007A8BF0 /* UIColor.swift */; };
		DD798B072915928D005217CD /* ChannelMessageList.swift in Sources */ = {isa = PBXBuildFile; fileRef = DD798B062915928D005217CD /* ChannelMessageList.swift */; };
		DD8169F9271F1A6100F4AB02 /* MeshLogger.swift in Sources */ = {isa = PBXBuildFile; fileRef = DD8169F8271F1A6100F4AB02 /* MeshLogger.swift */; };
		DD8169FB271F1F3A00F4AB02 /* MeshLog.swift in Sources */ = {isa = PBXBuildFile; fileRef = DD8169FA271F1F3A00F4AB02 /* MeshLog.swift */; };
		DD8169FF272476C700F4AB02 /* LogDocument.swift in Sources */ = {isa = PBXBuildFile; fileRef = DD8169FE272476C700F4AB02 /* LogDocument.swift */; };
		DD836AE726F6B38600ABCC23 /* Connect.swift in Sources */ = {isa = PBXBuildFile; fileRef = DD836AE626F6B38600ABCC23 /* Connect.swift */; };
		DD86D40A287F04F100BAEB7A /* InvalidVersion.swift in Sources */ = {isa = PBXBuildFile; fileRef = DD86D409287F04F100BAEB7A /* InvalidVersion.swift */; };
		DD86D40C287F401000BAEB7A /* SaveChannelQRCode.swift in Sources */ = {isa = PBXBuildFile; fileRef = DD86D40B287F401000BAEB7A /* SaveChannelQRCode.swift */; };
		DD86D40F2881BE4C00BAEB7A /* CsvDocument.swift in Sources */ = {isa = PBXBuildFile; fileRef = DD86D40E2881BE4C00BAEB7A /* CsvDocument.swift */; };
		DD86D4112881D16900BAEB7A /* WriteCsvFile.swift in Sources */ = {isa = PBXBuildFile; fileRef = DD86D4102881D16900BAEB7A /* WriteCsvFile.swift */; };
		DD8EBF43285058FA00426DCA /* DisplayConfig.swift in Sources */ = {isa = PBXBuildFile; fileRef = DD8EBF42285058FA00426DCA /* DisplayConfig.swift */; };
		DD8ED9C52898D51F00B3B0AB /* NetworkConfig.swift in Sources */ = {isa = PBXBuildFile; fileRef = DD8ED9C42898D51F00B3B0AB /* NetworkConfig.swift */; };
		DD8ED9C8289CE4B900B3B0AB /* RoutingError.swift in Sources */ = {isa = PBXBuildFile; fileRef = DD8ED9C7289CE4B900B3B0AB /* RoutingError.swift */; };
		DD90860E26F69BAE00DC5189 /* NodeMap.swift in Sources */ = {isa = PBXBuildFile; fileRef = DD90860D26F69BAE00DC5189 /* NodeMap.swift */; };
		DD913639270DFF4C00D7ACF3 /* LocalNotificationManager.swift in Sources */ = {isa = PBXBuildFile; fileRef = DD913638270DFF4C00D7ACF3 /* LocalNotificationManager.swift */; };
		DD94B7402ACCE3BE00DCD1D1 /* MapSettingsForm.swift in Sources */ = {isa = PBXBuildFile; fileRef = DD94B73F2ACCE3BE00DCD1D1 /* MapSettingsForm.swift */; };
		DD964FBD296E6B01007C176F /* EmojiOnlyTextField.swift in Sources */ = {isa = PBXBuildFile; fileRef = DD964FBC296E6B01007C176F /* EmojiOnlyTextField.swift */; };
		DD964FBF296E76EF007C176F /* WaypointFormView.swift in Sources */ = {isa = PBXBuildFile; fileRef = DD964FBE296E76EF007C176F /* WaypointFormView.swift */; };
		DD964FC2297272AE007C176F /* WaypointEntityExtension.swift in Sources */ = {isa = PBXBuildFile; fileRef = DD964FC1297272AE007C176F /* WaypointEntityExtension.swift */; };
		DD964FC42974767D007C176F /* MapViewFitExtension.swift in Sources */ = {isa = PBXBuildFile; fileRef = DD964FC32974767D007C176F /* MapViewFitExtension.swift */; };
		DD964FC62975DBFD007C176F /* QueryCoreData.swift in Sources */ = {isa = PBXBuildFile; fileRef = DD964FC52975DBFD007C176F /* QueryCoreData.swift */; };
		DD97E96628EFD9820056DDA4 /* MeshtasticLogo.swift in Sources */ = {isa = PBXBuildFile; fileRef = DD97E96528EFD9820056DDA4 /* MeshtasticLogo.swift */; };
		DD97E96828EFE9A00056DDA4 /* About.swift in Sources */ = {isa = PBXBuildFile; fileRef = DD97E96728EFE9A00056DDA4 /* About.swift */; };
		DD994B69295F88B60013760A /* IntervalEnums.swift in Sources */ = {isa = PBXBuildFile; fileRef = DD994B68295F88B60013760A /* IntervalEnums.swift */; };
		DDA0B6B2294CDC55001356EC /* Channels.swift in Sources */ = {isa = PBXBuildFile; fileRef = DDA0B6B1294CDC55001356EC /* Channels.swift */; };
		DDA1C48E28DB49D3009933EC /* ChannelRoles.swift in Sources */ = {isa = PBXBuildFile; fileRef = DDA1C48D28DB49D3009933EC /* ChannelRoles.swift */; };
		DDA6B2E928419CF2003E8C16 /* MeshPackets.swift in Sources */ = {isa = PBXBuildFile; fileRef = DDA6B2E828419CF2003E8C16 /* MeshPackets.swift */; };
		DDA6B2EB28420A7B003E8C16 /* NodeAnnotation.swift in Sources */ = {isa = PBXBuildFile; fileRef = DDA6B2EA28420A7B003E8C16 /* NodeAnnotation.swift */; };
		DDAF8C5326EB1DF10058C060 /* BLEManager.swift in Sources */ = {isa = PBXBuildFile; fileRef = DDAF8C5226EB1DF10058C060 /* BLEManager.swift */; };
		DDB6ABD628AE742000384BA1 /* BluetoothConfig.swift in Sources */ = {isa = PBXBuildFile; fileRef = DDB6ABD528AE742000384BA1 /* BluetoothConfig.swift */; };
		DDB6ABD928B0A4BA00384BA1 /* BluetoothModes.swift in Sources */ = {isa = PBXBuildFile; fileRef = DDB6ABD828B0A4BA00384BA1 /* BluetoothModes.swift */; };
		DDB6ABDB28B0AC6000384BA1 /* DistanceText.swift in Sources */ = {isa = PBXBuildFile; fileRef = DDB6ABDA28B0AC6000384BA1 /* DistanceText.swift */; };
		DDB6ABE028B13AC700384BA1 /* DeviceEnums.swift in Sources */ = {isa = PBXBuildFile; fileRef = DDB6ABDF28B13AC700384BA1 /* DeviceEnums.swift */; };
		DDB6ABE228B13FB500384BA1 /* PositionConfigEnums.swift in Sources */ = {isa = PBXBuildFile; fileRef = DDB6ABE128B13FB500384BA1 /* PositionConfigEnums.swift */; };
		DDB6ABE428B13FFF00384BA1 /* DisplayEnums.swift in Sources */ = {isa = PBXBuildFile; fileRef = DDB6ABE328B13FFF00384BA1 /* DisplayEnums.swift */; };
		DDB6ABE628B1406100384BA1 /* LoraConfigEnums.swift in Sources */ = {isa = PBXBuildFile; fileRef = DDB6ABE528B1406100384BA1 /* LoraConfigEnums.swift */; };
		DDB6CCFB2AAF805100945AF6 /* NodeMapSwiftUI.swift in Sources */ = {isa = PBXBuildFile; fileRef = DDB6CCFA2AAF805100945AF6 /* NodeMapSwiftUI.swift */; };
		DDB75A0F2A05920E006ED576 /* FileManager.swift in Sources */ = {isa = PBXBuildFile; fileRef = DDB75A0E2A05920E006ED576 /* FileManager.swift */; };
		DDB75A112A059258006ED576 /* Url.swift in Sources */ = {isa = PBXBuildFile; fileRef = DDB75A102A059258006ED576 /* Url.swift */; };
		DDB75A142A0593E2006ED576 /* OfflineTileManager.swift in Sources */ = {isa = PBXBuildFile; fileRef = DDB75A132A0593E2006ED576 /* OfflineTileManager.swift */; };
		DDB75A162A0594AD006ED576 /* TileOverlay.swift in Sources */ = {isa = PBXBuildFile; fileRef = DDB75A152A0594AD006ED576 /* TileOverlay.swift */; };
		DDB75A1A2A05EB67006ED576 /* alpha.png in Resources */ = {isa = PBXBuildFile; fileRef = DDB75A192A05EB67006ED576 /* alpha.png */; };
		DDB75A1E2A0B0CD0006ED576 /* LoRaSignalStrengthIndicator.swift in Sources */ = {isa = PBXBuildFile; fileRef = DDB75A1D2A0B0CD0006ED576 /* LoRaSignalStrengthIndicator.swift */; };
		DDB75A212A12B954006ED576 /* LoRaSignalStrength.swift in Sources */ = {isa = PBXBuildFile; fileRef = DDB75A202A12B954006ED576 /* LoRaSignalStrength.swift */; };
		DDB75A232A13CDA9006ED576 /* BatteryLevelCompact.swift in Sources */ = {isa = PBXBuildFile; fileRef = DDB75A222A13CDA9006ED576 /* BatteryLevelCompact.swift */; };
		DDB8F4102A9EE5B400230ECE /* Messages.swift in Sources */ = {isa = PBXBuildFile; fileRef = DDB8F40F2A9EE5B400230ECE /* Messages.swift */; };
		DDB8F4122A9EE5DD00230ECE /* UserList.swift in Sources */ = {isa = PBXBuildFile; fileRef = DDB8F4112A9EE5DD00230ECE /* UserList.swift */; };
		DDB8F4142A9EE5F000230ECE /* ChannelList.swift in Sources */ = {isa = PBXBuildFile; fileRef = DDB8F4132A9EE5F000230ECE /* ChannelList.swift */; };
		DDC1B81A2AB5377B00C71E39 /* MessagesTips.swift in Sources */ = {isa = PBXBuildFile; fileRef = DDC1B8192AB5377B00C71E39 /* MessagesTips.swift */; };
		DDC2E15826CE248E0042C5E4 /* MeshtasticApp.swift in Sources */ = {isa = PBXBuildFile; fileRef = DDC2E15726CE248E0042C5E4 /* MeshtasticApp.swift */; };
		DDC2E15C26CE248F0042C5E4 /* Assets.xcassets in Resources */ = {isa = PBXBuildFile; fileRef = DDC2E15B26CE248F0042C5E4 /* Assets.xcassets */; };
		DDC2E15F26CE248F0042C5E4 /* Preview Assets.xcassets in Resources */ = {isa = PBXBuildFile; fileRef = DDC2E15E26CE248F0042C5E4 /* Preview Assets.xcassets */; };
		DDC2E17A26CE248F0042C5E4 /* MeshtasticUITests.swift in Sources */ = {isa = PBXBuildFile; fileRef = DDC2E17926CE248F0042C5E4 /* MeshtasticUITests.swift */; };
		DDC2E18F26CE25FE0042C5E4 /* ContentView.swift in Sources */ = {isa = PBXBuildFile; fileRef = DDC2E18E26CE25FE0042C5E4 /* ContentView.swift */; };
		DDC2E1A726CEB3400042C5E4 /* LocationHelper.swift in Sources */ = {isa = PBXBuildFile; fileRef = DDC2E1A626CEB3400042C5E4 /* LocationHelper.swift */; };
		DDC3B274283F411B00AC321C /* LastHeardText.swift in Sources */ = {isa = PBXBuildFile; fileRef = DDC3B273283F411B00AC321C /* LastHeardText.swift */; };
		DDC4C9FF2A8D982900CE201C /* DetectionSensorConfig.swift in Sources */ = {isa = PBXBuildFile; fileRef = DDC4C9FE2A8D982900CE201C /* DetectionSensorConfig.swift */; };
		DDC4D568275499A500A4208E /* Persistence.swift in Sources */ = {isa = PBXBuildFile; fileRef = DDC4D567275499A500A4208E /* Persistence.swift */; };
		DDC94FBD29C6B7D40082EA6E /* CarPlaySceneDelegate.swift in Sources */ = {isa = PBXBuildFile; fileRef = DDC94FBC29C6B7D40082EA6E /* CarPlaySceneDelegate.swift */; };
		DDC94FC129CE063B0082EA6E /* BatteryLevel.swift in Sources */ = {isa = PBXBuildFile; fileRef = DDC94FC029CE063B0082EA6E /* BatteryLevel.swift */; };
		DDC94FC229CE063B0082EA6E /* BatteryLevel.swift in Sources */ = {isa = PBXBuildFile; fileRef = DDC94FC029CE063B0082EA6E /* BatteryLevel.swift */; };
		DDC94FCE29CF55310082EA6E /* RtttlConfig.swift in Sources */ = {isa = PBXBuildFile; fileRef = DDC94FCD29CF55310082EA6E /* RtttlConfig.swift */; };
		DDCDC6CB29481FCC004C1DDA /* Localizable.strings in Resources */ = {isa = PBXBuildFile; fileRef = DDCDC6CD29481FCC004C1DDA /* Localizable.strings */; };
		DDCE4E2C2869F92900BE9F8F /* UserConfig.swift in Sources */ = {isa = PBXBuildFile; fileRef = DDCE4E2B2869F92900BE9F8F /* UserConfig.swift */; };
		DDCEBFD329DE921000E4ACF2 /* Intents.framework in Frameworks */ = {isa = PBXBuildFile; fileRef = DDCEBFD229DE921000E4ACF2 /* Intents.framework */; };
		DDCEBFD629DE921000E4ACF2 /* IntentHandler.swift in Sources */ = {isa = PBXBuildFile; fileRef = DDCEBFD529DE921000E4ACF2 /* IntentHandler.swift */; };
		DDCEBFDE29DE921000E4ACF2 /* IntentsUI.framework in Frameworks */ = {isa = PBXBuildFile; fileRef = DDCEBFDD29DE921000E4ACF2 /* IntentsUI.framework */; };
		DDCEBFE129DE921000E4ACF2 /* IntentViewController.swift in Sources */ = {isa = PBXBuildFile; fileRef = DDCEBFE029DE921000E4ACF2 /* IntentViewController.swift */; };
		DDCEBFE429DE921000E4ACF2 /* MainInterface.storyboard in Resources */ = {isa = PBXBuildFile; fileRef = DDCEBFE229DE921000E4ACF2 /* MainInterface.storyboard */; };
		DDCEBFE829DE921000E4ACF2 /* MeshtasticIntentsUI.appex in Embed Foundation Extensions */ = {isa = PBXBuildFile; fileRef = DDCEBFDC29DE921000E4ACF2 /* MeshtasticIntentsUI.appex */; settings = {ATTRIBUTES = (RemoveHeadersOnCopy, ); }; };
		DDCEBFEC29DE921100E4ACF2 /* MeshtasticIntents.appex in Embed Foundation Extensions */ = {isa = PBXBuildFile; fileRef = DDCEBFD129DE921000E4ACF2 /* MeshtasticIntents.appex */; settings = {ATTRIBUTES = (RemoveHeadersOnCopy, ); }; };
		DDD3BBD5292D763200D609B3 /* MeshtasticTests.swift in Sources */ = {isa = PBXBuildFile; fileRef = DDD3BBD4292D763200D609B3 /* MeshtasticTests.swift */; };
		DDD43FE32A78C8900083A3E9 /* MqttClientProxyManager.swift in Sources */ = {isa = PBXBuildFile; fileRef = DDD43FE22A78C8900083A3E9 /* MqttClientProxyManager.swift */; };
		DDD6EEAF29BC024700383354 /* Firmware.swift in Sources */ = {isa = PBXBuildFile; fileRef = DDD6EEAE29BC024700383354 /* Firmware.swift */; };
		DDD94A502845C8F5004A87A0 /* DateTimeText.swift in Sources */ = {isa = PBXBuildFile; fileRef = DDD94A4F2845C8F5004A87A0 /* DateTimeText.swift */; };
		DDD9E4E4284B208E003777C5 /* UserEntityExtension.swift in Sources */ = {isa = PBXBuildFile; fileRef = DDD9E4E3284B208E003777C5 /* UserEntityExtension.swift */; };
		DDDB263F2AABEE20003AFCB7 /* NodeList.swift in Sources */ = {isa = PBXBuildFile; fileRef = DDDB263E2AABEE20003AFCB7 /* NodeList.swift */; };
		DDDB26422AABF655003AFCB7 /* NodeListItem.swift in Sources */ = {isa = PBXBuildFile; fileRef = DDDB26412AABF655003AFCB7 /* NodeListItem.swift */; };
		DDDB26442AAC0206003AFCB7 /* NodeDetail.swift in Sources */ = {isa = PBXBuildFile; fileRef = DDDB26432AAC0206003AFCB7 /* NodeDetail.swift */; };
		DDDB26462AACC0B7003AFCB7 /* NodeInfoItem.swift in Sources */ = {isa = PBXBuildFile; fileRef = DDDB26452AACC0B7003AFCB7 /* NodeInfoItem.swift */; };
		DDDB26482AACD6D1003AFCB7 /* NodeMapControl.swift in Sources */ = {isa = PBXBuildFile; fileRef = DDDB26472AACD6D1003AFCB7 /* NodeMapControl.swift */; };
		DDDB443629F6287000EE2349 /* MapButtons.swift in Sources */ = {isa = PBXBuildFile; fileRef = DDDB443529F6287000EE2349 /* MapButtons.swift */; };
		DDDB443D29F6592F00EE2349 /* NetworkManager.swift in Sources */ = {isa = PBXBuildFile; fileRef = DDDB443C29F6592F00EE2349 /* NetworkManager.swift */; };
		DDDB444029F79AB000EE2349 /* UserDefaults.swift in Sources */ = {isa = PBXBuildFile; fileRef = DDDB443F29F79AB000EE2349 /* UserDefaults.swift */; };
		DDDB444229F8A88700EE2349 /* Double.swift in Sources */ = {isa = PBXBuildFile; fileRef = DDDB444129F8A88700EE2349 /* Double.swift */; };
		DDDB444429F8A8DD00EE2349 /* Float.swift in Sources */ = {isa = PBXBuildFile; fileRef = DDDB444329F8A8DD00EE2349 /* Float.swift */; };
		DDDB444629F8A96500EE2349 /* Character.swift in Sources */ = {isa = PBXBuildFile; fileRef = DDDB444529F8A96500EE2349 /* Character.swift */; };
		DDDB444829F8A9C900EE2349 /* String.swift in Sources */ = {isa = PBXBuildFile; fileRef = DDDB444729F8A9C900EE2349 /* String.swift */; };
		DDDB444A29F8AA3A00EE2349 /* CLLocationCoordinate2D.swift in Sources */ = {isa = PBXBuildFile; fileRef = DDDB444929F8AA3A00EE2349 /* CLLocationCoordinate2D.swift */; };
		DDDB444C29F8AAA600EE2349 /* Color.swift in Sources */ = {isa = PBXBuildFile; fileRef = DDDB444B29F8AAA600EE2349 /* Color.swift */; };
		DDDB444E29F8AB0E00EE2349 /* Int.swift in Sources */ = {isa = PBXBuildFile; fileRef = DDDB444D29F8AB0E00EE2349 /* Int.swift */; };
		DDDB445029F8AC9C00EE2349 /* UIImage.swift in Sources */ = {isa = PBXBuildFile; fileRef = DDDB444F29F8AC9C00EE2349 /* UIImage.swift */; };
		DDDB445229F8ACF900EE2349 /* Date.swift in Sources */ = {isa = PBXBuildFile; fileRef = DDDB445129F8ACF900EE2349 /* Date.swift */; };
		DDDB445429F8AD1600EE2349 /* Data.swift in Sources */ = {isa = PBXBuildFile; fileRef = DDDB445329F8AD1600EE2349 /* Data.swift */; };
		DDDE59F529AF163D00490C6C /* WidgetKit.framework in Frameworks */ = {isa = PBXBuildFile; fileRef = DD41A61C29AE7E8E003C5A37 /* WidgetKit.framework */; };
		DDDE59F629AF163D00490C6C /* SwiftUI.framework in Frameworks */ = {isa = PBXBuildFile; fileRef = DD41A61E29AE7E8F003C5A37 /* SwiftUI.framework */; };
		DDDE59F929AF163D00490C6C /* WidgetsBundle.swift in Sources */ = {isa = PBXBuildFile; fileRef = DDDE59F829AF163D00490C6C /* WidgetsBundle.swift */; };
		DDDE59FB29AF163D00490C6C /* WidgetsLiveActivity.swift in Sources */ = {isa = PBXBuildFile; fileRef = DDDE59FA29AF163D00490C6C /* WidgetsLiveActivity.swift */; };
		DDDE5A0329AF163E00490C6C /* WidgetsExtension.appex in Embed Foundation Extensions */ = {isa = PBXBuildFile; fileRef = DDDE59F429AF163D00490C6C /* WidgetsExtension.appex */; platformFilter = ios; settings = {ATTRIBUTES = (RemoveHeadersOnCopy, ); }; };
		DDDE5A1029AFE69700490C6C /* MeshActivityAttributes.swift in Sources */ = {isa = PBXBuildFile; fileRef = DDDE5A0F29AFE69700490C6C /* MeshActivityAttributes.swift */; };
		DDDE5A1129AFE69700490C6C /* MeshActivityAttributes.swift in Sources */ = {isa = PBXBuildFile; fileRef = DDDE5A0F29AFE69700490C6C /* MeshActivityAttributes.swift */; };
		DDDE5A1329AFEAB900490C6C /* Assets.xcassets in Resources */ = {isa = PBXBuildFile; fileRef = DDDE5A1229AFEAB900490C6C /* Assets.xcassets */; };
		DDDE5A1429AFEAB900490C6C /* Assets.xcassets in Resources */ = {isa = PBXBuildFile; fileRef = DDDE5A1229AFEAB900490C6C /* Assets.xcassets */; };
		DDE0F7C5295F77B700B8AAB3 /* AppSettingsEnums.swift in Sources */ = {isa = PBXBuildFile; fileRef = DDE0F7C4295F77B700B8AAB3 /* AppSettingsEnums.swift */; };
		DDF6B2482A9AEBF500BA6931 /* StoreForward.swift in Sources */ = {isa = PBXBuildFile; fileRef = DDF6B2472A9AEBF500BA6931 /* StoreForward.swift */; };
		DDF924CA26FBB953009FE055 /* ConnectedDevice.swift in Sources */ = {isa = PBXBuildFile; fileRef = DDF924C926FBB953009FE055 /* ConnectedDevice.swift */; };
		DDFEB3BB29900C1200EE7472 /* CurrentConditionsCompact.swift in Sources */ = {isa = PBXBuildFile; fileRef = DDFEB3BA29900C1200EE7472 /* CurrentConditionsCompact.swift */; };
/* End PBXBuildFile section */

/* Begin PBXContainerItemProxy section */
		DDC2E16B26CE248F0042C5E4 /* PBXContainerItemProxy */ = {
			isa = PBXContainerItemProxy;
			containerPortal = DDC2E14C26CE248E0042C5E4 /* Project object */;
			proxyType = 1;
			remoteGlobalIDString = DDC2E15326CE248E0042C5E4;
			remoteInfo = MeshtasticClient;
		};
		DDC2E17626CE248F0042C5E4 /* PBXContainerItemProxy */ = {
			isa = PBXContainerItemProxy;
			containerPortal = DDC2E14C26CE248E0042C5E4 /* Project object */;
			proxyType = 1;
			remoteGlobalIDString = DDC2E15326CE248E0042C5E4;
			remoteInfo = MeshtasticClient;
		};
		DDCEBFE629DE921000E4ACF2 /* PBXContainerItemProxy */ = {
			isa = PBXContainerItemProxy;
			containerPortal = DDC2E14C26CE248E0042C5E4 /* Project object */;
			proxyType = 1;
			remoteGlobalIDString = DDCEBFDB29DE921000E4ACF2;
			remoteInfo = MeshtasticIntentsUI;
		};
		DDCEBFEA29DE921100E4ACF2 /* PBXContainerItemProxy */ = {
			isa = PBXContainerItemProxy;
			containerPortal = DDC2E14C26CE248E0042C5E4 /* Project object */;
			proxyType = 1;
			remoteGlobalIDString = DDCEBFD029DE921000E4ACF2;
			remoteInfo = MeshtasticIntents;
		};
		DDDE5A0129AF163E00490C6C /* PBXContainerItemProxy */ = {
			isa = PBXContainerItemProxy;
			containerPortal = DDC2E14C26CE248E0042C5E4 /* Project object */;
			proxyType = 1;
			remoteGlobalIDString = DDDE59F329AF163D00490C6C;
			remoteInfo = WidgetsExtension;
		};
/* End PBXContainerItemProxy section */

/* Begin PBXCopyFilesBuildPhase section */
		DDDE5A0829AF163F00490C6C /* Embed Foundation Extensions */ = {
			isa = PBXCopyFilesBuildPhase;
			buildActionMask = 2147483647;
			dstPath = "";
			dstSubfolderSpec = 13;
			files = (
				DDDE5A0329AF163E00490C6C /* WidgetsExtension.appex in Embed Foundation Extensions */,
				DDCEBFEC29DE921100E4ACF2 /* MeshtasticIntents.appex in Embed Foundation Extensions */,
				DDCEBFE829DE921000E4ACF2 /* MeshtasticIntentsUI.appex in Embed Foundation Extensions */,
			);
			name = "Embed Foundation Extensions";
			runOnlyForDeploymentPostprocessing = 0;
		};
/* End PBXCopyFilesBuildPhase section */

/* Begin PBXFileReference section */
		6DA39D8D2A92DC52007E311C /* MeshtasticAppDelegate.swift */ = {isa = PBXFileReference; lastKnownFileType = sourcecode.swift; path = MeshtasticAppDelegate.swift; sourceTree = "<group>"; };
		6DEDA5592A957B8E00321D2E /* DetectionSensorLog.swift */ = {isa = PBXFileReference; lastKnownFileType = sourcecode.swift; path = DetectionSensorLog.swift; sourceTree = "<group>"; };
		6DEDA55B2A9592F900321D2E /* MessageEntityExtension.swift */ = {isa = PBXFileReference; lastKnownFileType = sourcecode.swift; path = MessageEntityExtension.swift; sourceTree = "<group>"; };
		A65FA974296876BF00A97686 /* zh-Hans */ = {isa = PBXFileReference; lastKnownFileType = text.plist.strings; name = "zh-Hans"; path = "zh-Hans.lproj/Localizable.strings"; sourceTree = "<group>"; };
		C9697F9C279336B700250207 /* LocalMBTileOverlay.swift */ = {isa = PBXFileReference; lastKnownFileType = sourcecode.swift; path = LocalMBTileOverlay.swift; sourceTree = "<group>"; };
		DD007BAD2AA4E91200F5FA12 /* MyInfoEntityExtension.swift */ = {isa = PBXFileReference; lastKnownFileType = sourcecode.swift; path = MyInfoEntityExtension.swift; sourceTree = "<group>"; };
		DD007BAF2AA5981000F5FA12 /* NodeInfoEntityExtension.swift */ = {isa = PBXFileReference; lastKnownFileType = sourcecode.swift; path = NodeInfoEntityExtension.swift; sourceTree = "<group>"; };
		DD0E9C222A30CE3A00580CBB /* MeshtasticDataModelV14.xcdatamodel */ = {isa = PBXFileReference; lastKnownFileType = wrapper.xcdatamodel; path = MeshtasticDataModelV14.xcdatamodel; sourceTree = "<group>"; };
		DD0F791A28713C8A00A6FDAD /* AdminMessageList.swift */ = {isa = PBXFileReference; lastKnownFileType = sourcecode.swift; path = AdminMessageList.swift; sourceTree = "<group>"; };
		DD13AA482AB73BF400BA0C98 /* PositionPopover.swift */ = {isa = PBXFileReference; lastKnownFileType = sourcecode.swift; path = PositionPopover.swift; sourceTree = "<group>"; };
		DD14E72C2A80738F006E39BC /* MeshtasticDataModelV15.xcdatamodel */ = {isa = PBXFileReference; lastKnownFileType = wrapper.xcdatamodel; path = MeshtasticDataModelV15.xcdatamodel; sourceTree = "<group>"; };
		DD1925B628CDA5A400720036 /* CannedMessagesConfigEnums.swift */ = {isa = PBXFileReference; lastKnownFileType = sourcecode.swift; path = CannedMessagesConfigEnums.swift; sourceTree = "<group>"; };
		DD1925B828CDA93900720036 /* SerialConfigEnums.swift */ = {isa = PBXFileReference; lastKnownFileType = sourcecode.swift; path = SerialConfigEnums.swift; sourceTree = "<group>"; };
		DD1BF2F82776FE2E008C8D2F /* UserMessageList.swift */ = {isa = PBXFileReference; lastKnownFileType = sourcecode.swift; path = UserMessageList.swift; sourceTree = "<group>"; };
		DD2160AE28C5552500C17253 /* MQTTConfig.swift */ = {isa = PBXFileReference; lastKnownFileType = sourcecode.swift; path = MQTTConfig.swift; sourceTree = "<group>"; };
		DD23A50E26FD1B4400D9B90C /* PeripheralModel.swift */ = {isa = PBXFileReference; lastKnownFileType = sourcecode.swift; path = PeripheralModel.swift; sourceTree = "<group>"; };
		DD2553562855B02500E55709 /* LoRaConfig.swift */ = {isa = PBXFileReference; lastKnownFileType = sourcecode.swift; path = LoRaConfig.swift; sourceTree = "<group>"; };
		DD2553582855B52700E55709 /* PositionConfig.swift */ = {isa = PBXFileReference; lastKnownFileType = sourcecode.swift; path = PositionConfig.swift; sourceTree = "<group>"; };
		DD2AD8A7296D2DF9001FF0E7 /* MapViewSwiftUI.swift */ = {isa = PBXFileReference; lastKnownFileType = sourcecode.swift; path = MapViewSwiftUI.swift; sourceTree = "<group>"; };
		DD2CC2E52ABFE04E00EDFDA7 /* MeshtasticDataModelV19.xcdatamodel */ = {isa = PBXFileReference; lastKnownFileType = wrapper.xcdatamodel; path = MeshtasticDataModelV19.xcdatamodel; sourceTree = "<group>"; };
		DD2DC2BF29BCD8AB003B383C /* HardwareModels.swift */ = {isa = PBXFileReference; lastKnownFileType = sourcecode.swift; path = HardwareModels.swift; sourceTree = "<group>"; };
		DD2E65252767A01F00E45FC5 /* NodeDetailOld.swift */ = {isa = PBXFileReference; lastKnownFileType = sourcecode.swift; path = NodeDetailOld.swift; sourceTree = "<group>"; };
		DD3501882852FC3B000FC853 /* Settings.swift */ = {isa = PBXFileReference; lastKnownFileType = sourcecode.swift; path = Settings.swift; sourceTree = "<group>"; };
		DD3CC6B428E33FD100FA9159 /* ShareChannels.swift */ = {isa = PBXFileReference; lastKnownFileType = sourcecode.swift; path = ShareChannels.swift; sourceTree = "<group>"; };
		DD3CC6BB28E366DF00FA9159 /* MeshtasticDataModel.xcdatamodel */ = {isa = PBXFileReference; lastKnownFileType = wrapper.xcdatamodel; path = MeshtasticDataModel.xcdatamodel; sourceTree = "<group>"; };
		DD3CC6BD28E4CD9800FA9159 /* BatteryGauge.swift */ = {isa = PBXFileReference; lastKnownFileType = sourcecode.swift; path = BatteryGauge.swift; sourceTree = "<group>"; };
		DD3CC6BF28E7A60700FA9159 /* MessagingEnums.swift */ = {isa = PBXFileReference; lastKnownFileType = sourcecode.swift; path = MessagingEnums.swift; sourceTree = "<group>"; };
		DD3CC6C128EB9D4900FA9159 /* UpdateCoreData.swift */ = {isa = PBXFileReference; lastKnownFileType = sourcecode.swift; path = UpdateCoreData.swift; sourceTree = "<group>"; };
		DD41582528582E9B009B0E59 /* DeviceConfig.swift */ = {isa = PBXFileReference; lastKnownFileType = sourcecode.swift; path = DeviceConfig.swift; sourceTree = "<group>"; };
		DD415827285859C4009B0E59 /* TelemetryConfig.swift */ = {isa = PBXFileReference; lastKnownFileType = sourcecode.swift; path = TelemetryConfig.swift; sourceTree = "<group>"; };
		DD41582928585C32009B0E59 /* RangeTestConfig.swift */ = {isa = PBXFileReference; lastKnownFileType = sourcecode.swift; path = RangeTestConfig.swift; sourceTree = "<group>"; };
		DD41A61429AB0035003C5A37 /* NodeWeatherForecast.swift */ = {isa = PBXFileReference; lastKnownFileType = sourcecode.swift; path = NodeWeatherForecast.swift; sourceTree = "<group>"; };
		DD41A61C29AE7E8E003C5A37 /* WidgetKit.framework */ = {isa = PBXFileReference; lastKnownFileType = wrapper.framework; name = WidgetKit.framework; path = System/Library/Frameworks/WidgetKit.framework; sourceTree = SDKROOT; };
		DD41A61E29AE7E8F003C5A37 /* SwiftUI.framework */ = {isa = PBXFileReference; lastKnownFileType = wrapper.framework; name = SwiftUI.framework; path = System/Library/Frameworks/SwiftUI.framework; sourceTree = SDKROOT; };
		DD457187293C7E63000C49FB /* BLESignalStrengthIndicator.swift */ = {isa = PBXFileReference; lastKnownFileType = sourcecode.swift; path = BLESignalStrengthIndicator.swift; sourceTree = "<group>"; };
		DD457BC4295D5E35004BCE4D /* MeshtasticDataModelV5.xcdatamodel */ = {isa = PBXFileReference; lastKnownFileType = wrapper.xcdatamodel; path = MeshtasticDataModelV5.xcdatamodel; sourceTree = "<group>"; };
		DD47E3D526F17ED900029299 /* CircleText.swift */ = {isa = PBXFileReference; lastKnownFileType = sourcecode.swift; path = CircleText.swift; sourceTree = "<group>"; };
		DD4A911D2708C65400501B7E /* AppSettings.swift */ = {isa = PBXFileReference; lastKnownFileType = sourcecode.swift; path = AppSettings.swift; sourceTree = "<group>"; };
		DD4F23CC28779A3C001D37CB /* EnvironmentMetricsLog.swift */ = {isa = PBXFileReference; lastKnownFileType = sourcecode.swift; path = EnvironmentMetricsLog.swift; sourceTree = "<group>"; };
		DD5394FD276BA0EF00AD86B1 /* PositionEntityExtension.swift */ = {isa = PBXFileReference; lastKnownFileType = sourcecode.swift; path = PositionEntityExtension.swift; sourceTree = "<group>"; };
		DD58C5F12919AD3C00D5BEFB /* ChannelEntityExtension.swift */ = {isa = PBXFileReference; lastKnownFileType = sourcecode.swift; path = ChannelEntityExtension.swift; sourceTree = "<group>"; };
		DD5D0A9A2931AD6B00F7EA61 /* MeshtasticDataModelV2.xcdatamodel */ = {isa = PBXFileReference; lastKnownFileType = wrapper.xcdatamodel; path = MeshtasticDataModelV2.xcdatamodel; sourceTree = "<group>"; };
		DD5D0A9B2931B9F200F7EA61 /* EthernetModes.swift */ = {isa = PBXFileReference; lastKnownFileType = sourcecode.swift; path = EthernetModes.swift; sourceTree = "<group>"; };
		DD5E51CC2986643400D21B61 /* MeshtasticDataModelV7.xcdatamodel */ = {isa = PBXFileReference; lastKnownFileType = wrapper.xcdatamodel; path = MeshtasticDataModelV7.xcdatamodel; sourceTree = "<group>"; };
		DD5E51F0298EE33B00D21B61 /* admin.pb.swift */ = {isa = PBXFileReference; fileEncoding = 4; lastKnownFileType = sourcecode.swift; path = admin.pb.swift; sourceTree = "<group>"; };
		DD5E51F1298EE33B00D21B61 /* config.pb.swift */ = {isa = PBXFileReference; fileEncoding = 4; lastKnownFileType = sourcecode.swift; path = config.pb.swift; sourceTree = "<group>"; };
		DD5E51F2298EE33B00D21B61 /* xmodem.pb.swift */ = {isa = PBXFileReference; fileEncoding = 4; lastKnownFileType = sourcecode.swift; path = xmodem.pb.swift; sourceTree = "<group>"; };
		DD5E51F3298EE33B00D21B61 /* mesh.pb.swift */ = {isa = PBXFileReference; fileEncoding = 4; lastKnownFileType = sourcecode.swift; path = mesh.pb.swift; sourceTree = "<group>"; };
		DD5E51F4298EE33B00D21B61 /* localonly.pb.swift */ = {isa = PBXFileReference; fileEncoding = 4; lastKnownFileType = sourcecode.swift; path = localonly.pb.swift; sourceTree = "<group>"; };
		DD5E51F5298EE33B00D21B61 /* connection_status.pb.swift */ = {isa = PBXFileReference; fileEncoding = 4; lastKnownFileType = sourcecode.swift; path = connection_status.pb.swift; sourceTree = "<group>"; };
		DD5E51F6298EE33B00D21B61 /* rtttl.pb.swift */ = {isa = PBXFileReference; fileEncoding = 4; lastKnownFileType = sourcecode.swift; path = rtttl.pb.swift; sourceTree = "<group>"; };
		DD5E51F7298EE33B00D21B61 /* module_config.pb.swift */ = {isa = PBXFileReference; fileEncoding = 4; lastKnownFileType = sourcecode.swift; path = module_config.pb.swift; sourceTree = "<group>"; };
		DD5E51F8298EE33B00D21B61 /* channel.pb.swift */ = {isa = PBXFileReference; fileEncoding = 4; lastKnownFileType = sourcecode.swift; path = channel.pb.swift; sourceTree = "<group>"; };
		DD5E51FA298EE33B00D21B61 /* portnums.pb.swift */ = {isa = PBXFileReference; fileEncoding = 4; lastKnownFileType = sourcecode.swift; path = portnums.pb.swift; sourceTree = "<group>"; };
		DD5E51FB298EE33B00D21B61 /* storeforward.pb.swift */ = {isa = PBXFileReference; fileEncoding = 4; lastKnownFileType = sourcecode.swift; path = storeforward.pb.swift; sourceTree = "<group>"; };
		DD5E51FC298EE33B00D21B61 /* mqtt.pb.swift */ = {isa = PBXFileReference; fileEncoding = 4; lastKnownFileType = sourcecode.swift; path = mqtt.pb.swift; sourceTree = "<group>"; };
		DD5E51FD298EE33B00D21B61 /* cannedmessages.pb.swift */ = {isa = PBXFileReference; fileEncoding = 4; lastKnownFileType = sourcecode.swift; path = cannedmessages.pb.swift; sourceTree = "<group>"; };
		DD5E51FE298EE33B00D21B61 /* telemetry.pb.swift */ = {isa = PBXFileReference; fileEncoding = 4; lastKnownFileType = sourcecode.swift; path = telemetry.pb.swift; sourceTree = "<group>"; };
		DD5E51FF298EE33B00D21B61 /* remote_hardware.pb.swift */ = {isa = PBXFileReference; fileEncoding = 4; lastKnownFileType = sourcecode.swift; path = remote_hardware.pb.swift; sourceTree = "<group>"; };
		DD5E5200298EE33B00D21B61 /* apponly.pb.swift */ = {isa = PBXFileReference; fileEncoding = 4; lastKnownFileType = sourcecode.swift; path = apponly.pb.swift; sourceTree = "<group>"; };
		DD5E5201298EE33B00D21B61 /* deviceonly.pb.swift */ = {isa = PBXFileReference; fileEncoding = 4; lastKnownFileType = sourcecode.swift; path = deviceonly.pb.swift; sourceTree = "<group>"; };
		DD5E5239298EFA5300D21B61 /* TelemetryWeather.swift */ = {isa = PBXFileReference; lastKnownFileType = sourcecode.swift; path = TelemetryWeather.swift; sourceTree = "<group>"; };
		DD5E523E298F5A9E00D21B61 /* AirQualityIndexCompact.swift */ = {isa = PBXFileReference; lastKnownFileType = sourcecode.swift; path = AirQualityIndexCompact.swift; sourceTree = "<group>"; };
		DD6193742862F6E600E59241 /* ExternalNotificationConfig.swift */ = {isa = PBXFileReference; lastKnownFileType = sourcecode.swift; path = ExternalNotificationConfig.swift; sourceTree = "<group>"; };
		DD6193762862F90F00E59241 /* CannedMessagesConfig.swift */ = {isa = PBXFileReference; lastKnownFileType = sourcecode.swift; path = CannedMessagesConfig.swift; sourceTree = "<group>"; };
		DD6193782863875F00E59241 /* SerialConfig.swift */ = {isa = PBXFileReference; lastKnownFileType = sourcecode.swift; path = SerialConfig.swift; sourceTree = "<group>"; };
		DD73FD1028750779000852D6 /* PositionLog.swift */ = {isa = PBXFileReference; lastKnownFileType = sourcecode.swift; path = PositionLog.swift; sourceTree = "<group>"; };
		DD760AAD2ABAC706002C022E /* WaypointPopover.swift */ = {isa = PBXFileReference; lastKnownFileType = sourcecode.swift; path = WaypointPopover.swift; sourceTree = "<group>"; };
		DD769E0228D18BF0001A3F05 /* DeviceMetricsLog.swift */ = {isa = PBXFileReference; lastKnownFileType = sourcecode.swift; path = DeviceMetricsLog.swift; sourceTree = "<group>"; };
		DD77093A2AA1ABB8007A8BF0 /* BluetoothTips.swift */ = {isa = PBXFileReference; lastKnownFileType = sourcecode.swift; path = BluetoothTips.swift; sourceTree = "<group>"; };
		DD77093C2AA1AFA3007A8BF0 /* ChannelTips.swift */ = {isa = PBXFileReference; lastKnownFileType = sourcecode.swift; path = ChannelTips.swift; sourceTree = "<group>"; };
		DD77093E2AA1B146007A8BF0 /* UIColor.swift */ = {isa = PBXFileReference; lastKnownFileType = sourcecode.swift; path = UIColor.swift; sourceTree = "<group>"; };
		DD798B062915928D005217CD /* ChannelMessageList.swift */ = {isa = PBXFileReference; lastKnownFileType = sourcecode.swift; path = ChannelMessageList.swift; sourceTree = "<group>"; };
		DD8169F8271F1A6100F4AB02 /* MeshLogger.swift */ = {isa = PBXFileReference; lastKnownFileType = sourcecode.swift; path = MeshLogger.swift; sourceTree = "<group>"; };
		DD8169FA271F1F3A00F4AB02 /* MeshLog.swift */ = {isa = PBXFileReference; lastKnownFileType = sourcecode.swift; path = MeshLog.swift; sourceTree = "<group>"; };
		DD8169FE272476C700F4AB02 /* LogDocument.swift */ = {isa = PBXFileReference; lastKnownFileType = sourcecode.swift; path = LogDocument.swift; sourceTree = "<group>"; };
		DD836AE626F6B38600ABCC23 /* Connect.swift */ = {isa = PBXFileReference; lastKnownFileType = sourcecode.swift; path = Connect.swift; sourceTree = "<group>"; };
		DD86D409287F04F100BAEB7A /* InvalidVersion.swift */ = {isa = PBXFileReference; lastKnownFileType = sourcecode.swift; path = InvalidVersion.swift; sourceTree = "<group>"; };
		DD86D40B287F401000BAEB7A /* SaveChannelQRCode.swift */ = {isa = PBXFileReference; lastKnownFileType = sourcecode.swift; path = SaveChannelQRCode.swift; sourceTree = "<group>"; };
		DD86D40E2881BE4C00BAEB7A /* CsvDocument.swift */ = {isa = PBXFileReference; lastKnownFileType = sourcecode.swift; path = CsvDocument.swift; sourceTree = "<group>"; };
		DD86D4102881D16900BAEB7A /* WriteCsvFile.swift */ = {isa = PBXFileReference; lastKnownFileType = sourcecode.swift; path = WriteCsvFile.swift; sourceTree = "<group>"; };
		DD8EBF42285058FA00426DCA /* DisplayConfig.swift */ = {isa = PBXFileReference; lastKnownFileType = sourcecode.swift; path = DisplayConfig.swift; sourceTree = "<group>"; };
		DD8ED9C42898D51F00B3B0AB /* NetworkConfig.swift */ = {isa = PBXFileReference; lastKnownFileType = sourcecode.swift; path = NetworkConfig.swift; sourceTree = "<group>"; };
		DD8ED9C7289CE4B900B3B0AB /* RoutingError.swift */ = {isa = PBXFileReference; lastKnownFileType = sourcecode.swift; path = RoutingError.swift; sourceTree = "<group>"; };
		DD90860A26F645B700DC5189 /* Meshtastic.entitlements */ = {isa = PBXFileReference; lastKnownFileType = text.plist.entitlements; path = Meshtastic.entitlements; sourceTree = "<group>"; };
		DD90860D26F69BAE00DC5189 /* NodeMap.swift */ = {isa = PBXFileReference; lastKnownFileType = sourcecode.swift; path = NodeMap.swift; sourceTree = "<group>"; };
		DD913638270DFF4C00D7ACF3 /* LocalNotificationManager.swift */ = {isa = PBXFileReference; lastKnownFileType = sourcecode.swift; path = LocalNotificationManager.swift; sourceTree = "<group>"; };
		DD94B73F2ACCE3BE00DCD1D1 /* MapSettingsForm.swift */ = {isa = PBXFileReference; lastKnownFileType = sourcecode.swift; path = MapSettingsForm.swift; sourceTree = "<group>"; };
		DD964FBC296E6B01007C176F /* EmojiOnlyTextField.swift */ = {isa = PBXFileReference; lastKnownFileType = sourcecode.swift; path = EmojiOnlyTextField.swift; sourceTree = "<group>"; };
		DD964FBE296E76EF007C176F /* WaypointFormView.swift */ = {isa = PBXFileReference; lastKnownFileType = sourcecode.swift; path = WaypointFormView.swift; sourceTree = "<group>"; };
		DD964FC029724F6D007C176F /* MeshtasticDataModelV6.xcdatamodel */ = {isa = PBXFileReference; lastKnownFileType = wrapper.xcdatamodel; path = MeshtasticDataModelV6.xcdatamodel; sourceTree = "<group>"; };
		DD964FC1297272AE007C176F /* WaypointEntityExtension.swift */ = {isa = PBXFileReference; lastKnownFileType = sourcecode.swift; path = WaypointEntityExtension.swift; sourceTree = "<group>"; };
		DD964FC32974767D007C176F /* MapViewFitExtension.swift */ = {isa = PBXFileReference; lastKnownFileType = sourcecode.swift; path = MapViewFitExtension.swift; sourceTree = "<group>"; };
		DD964FC52975DBFD007C176F /* QueryCoreData.swift */ = {isa = PBXFileReference; lastKnownFileType = sourcecode.swift; path = QueryCoreData.swift; sourceTree = "<group>"; };
		DD97E96528EFD9820056DDA4 /* MeshtasticLogo.swift */ = {isa = PBXFileReference; lastKnownFileType = sourcecode.swift; path = MeshtasticLogo.swift; sourceTree = "<group>"; };
		DD97E96728EFE9A00056DDA4 /* About.swift */ = {isa = PBXFileReference; lastKnownFileType = sourcecode.swift; path = About.swift; sourceTree = "<group>"; };
		DD994B68295F88B60013760A /* IntervalEnums.swift */ = {isa = PBXFileReference; lastKnownFileType = sourcecode.swift; path = IntervalEnums.swift; sourceTree = "<group>"; };
		DDA0B6B1294CDC55001356EC /* Channels.swift */ = {isa = PBXFileReference; lastKnownFileType = sourcecode.swift; path = Channels.swift; sourceTree = "<group>"; };
		DDA1C48D28DB49D3009933EC /* ChannelRoles.swift */ = {isa = PBXFileReference; lastKnownFileType = sourcecode.swift; path = ChannelRoles.swift; sourceTree = "<group>"; };
		DDA6B2E828419CF2003E8C16 /* MeshPackets.swift */ = {isa = PBXFileReference; lastKnownFileType = sourcecode.swift; path = MeshPackets.swift; sourceTree = "<group>"; };
		DDA6B2EA28420A7B003E8C16 /* NodeAnnotation.swift */ = {isa = PBXFileReference; lastKnownFileType = sourcecode.swift; path = NodeAnnotation.swift; sourceTree = "<group>"; };
		DDAF8C5226EB1DF10058C060 /* BLEManager.swift */ = {isa = PBXFileReference; lastKnownFileType = sourcecode.swift; path = BLEManager.swift; sourceTree = "<group>"; };
		DDB6ABD528AE742000384BA1 /* BluetoothConfig.swift */ = {isa = PBXFileReference; lastKnownFileType = sourcecode.swift; path = BluetoothConfig.swift; sourceTree = "<group>"; };
		DDB6ABD828B0A4BA00384BA1 /* BluetoothModes.swift */ = {isa = PBXFileReference; lastKnownFileType = sourcecode.swift; path = BluetoothModes.swift; sourceTree = "<group>"; };
		DDB6ABDA28B0AC6000384BA1 /* DistanceText.swift */ = {isa = PBXFileReference; lastKnownFileType = sourcecode.swift; path = DistanceText.swift; sourceTree = "<group>"; };
		DDB6ABDF28B13AC700384BA1 /* DeviceEnums.swift */ = {isa = PBXFileReference; lastKnownFileType = sourcecode.swift; path = DeviceEnums.swift; sourceTree = "<group>"; };
		DDB6ABE128B13FB500384BA1 /* PositionConfigEnums.swift */ = {isa = PBXFileReference; lastKnownFileType = sourcecode.swift; path = PositionConfigEnums.swift; sourceTree = "<group>"; };
		DDB6ABE328B13FFF00384BA1 /* DisplayEnums.swift */ = {isa = PBXFileReference; lastKnownFileType = sourcecode.swift; path = DisplayEnums.swift; sourceTree = "<group>"; };
		DDB6ABE528B1406100384BA1 /* LoraConfigEnums.swift */ = {isa = PBXFileReference; lastKnownFileType = sourcecode.swift; path = LoraConfigEnums.swift; sourceTree = "<group>"; };
		DDB6CCFA2AAF805100945AF6 /* NodeMapSwiftUI.swift */ = {isa = PBXFileReference; lastKnownFileType = sourcecode.swift; path = NodeMapSwiftUI.swift; sourceTree = "<group>"; };
		DDB759E12A04B264006ED576 /* MeshtasticDataModelV12.xcdatamodel */ = {isa = PBXFileReference; lastKnownFileType = wrapper.xcdatamodel; path = MeshtasticDataModelV12.xcdatamodel; sourceTree = "<group>"; };
		DDB75A0E2A05920E006ED576 /* FileManager.swift */ = {isa = PBXFileReference; lastKnownFileType = sourcecode.swift; path = FileManager.swift; sourceTree = "<group>"; };
		DDB75A102A059258006ED576 /* Url.swift */ = {isa = PBXFileReference; lastKnownFileType = sourcecode.swift; path = Url.swift; sourceTree = "<group>"; };
		DDB75A132A0593E2006ED576 /* OfflineTileManager.swift */ = {isa = PBXFileReference; lastKnownFileType = sourcecode.swift; path = OfflineTileManager.swift; sourceTree = "<group>"; };
		DDB75A152A0594AD006ED576 /* TileOverlay.swift */ = {isa = PBXFileReference; lastKnownFileType = sourcecode.swift; path = TileOverlay.swift; sourceTree = "<group>"; };
		DDB75A192A05EB67006ED576 /* alpha.png */ = {isa = PBXFileReference; lastKnownFileType = image.png; path = alpha.png; sourceTree = "<group>"; };
		DDB75A1D2A0B0CD0006ED576 /* LoRaSignalStrengthIndicator.swift */ = {isa = PBXFileReference; lastKnownFileType = sourcecode.swift; path = LoRaSignalStrengthIndicator.swift; sourceTree = "<group>"; };
		DDB75A1F2A10766D006ED576 /* MeshtasticDataModelV13.xcdatamodel */ = {isa = PBXFileReference; lastKnownFileType = wrapper.xcdatamodel; path = MeshtasticDataModelV13.xcdatamodel; sourceTree = "<group>"; };
		DDB75A202A12B954006ED576 /* LoRaSignalStrength.swift */ = {isa = PBXFileReference; lastKnownFileType = sourcecode.swift; path = LoRaSignalStrength.swift; sourceTree = "<group>"; };
		DDB75A222A13CDA9006ED576 /* BatteryLevelCompact.swift */ = {isa = PBXFileReference; lastKnownFileType = sourcecode.swift; path = BatteryLevelCompact.swift; sourceTree = "<group>"; };
		DDB8F40F2A9EE5B400230ECE /* Messages.swift */ = {isa = PBXFileReference; lastKnownFileType = sourcecode.swift; path = Messages.swift; sourceTree = "<group>"; };
		DDB8F4112A9EE5DD00230ECE /* UserList.swift */ = {isa = PBXFileReference; lastKnownFileType = sourcecode.swift; path = UserList.swift; sourceTree = "<group>"; };
		DDB8F4132A9EE5F000230ECE /* ChannelList.swift */ = {isa = PBXFileReference; lastKnownFileType = sourcecode.swift; path = ChannelList.swift; sourceTree = "<group>"; };
		DDBA45EC299ED78100DEEDDC /* MeshtasticDataModelV8.xcdatamodel */ = {isa = PBXFileReference; lastKnownFileType = wrapper.xcdatamodel; path = MeshtasticDataModelV8.xcdatamodel; sourceTree = "<group>"; };
		DDC1B8192AB5377B00C71E39 /* MessagesTips.swift */ = {isa = PBXFileReference; lastKnownFileType = sourcecode.swift; path = MessagesTips.swift; sourceTree = "<group>"; };
		DDC2E15426CE248E0042C5E4 /* Meshtastic.app */ = {isa = PBXFileReference; explicitFileType = wrapper.application; includeInIndex = 0; path = Meshtastic.app; sourceTree = BUILT_PRODUCTS_DIR; };
		DDC2E15726CE248E0042C5E4 /* MeshtasticApp.swift */ = {isa = PBXFileReference; lastKnownFileType = sourcecode.swift; path = MeshtasticApp.swift; sourceTree = "<group>"; };
		DDC2E15B26CE248F0042C5E4 /* Assets.xcassets */ = {isa = PBXFileReference; lastKnownFileType = folder.assetcatalog; name = Assets.xcassets; path = ../Assets.xcassets; sourceTree = "<group>"; };
		DDC2E15E26CE248F0042C5E4 /* Preview Assets.xcassets */ = {isa = PBXFileReference; lastKnownFileType = folder.assetcatalog; path = "Preview Assets.xcassets"; sourceTree = "<group>"; };
		DDC2E16526CE248F0042C5E4 /* Info.plist */ = {isa = PBXFileReference; lastKnownFileType = text.plist.xml; path = Info.plist; sourceTree = "<group>"; };
		DDC2E16A26CE248F0042C5E4 /* MeshtasticTests.xctest */ = {isa = PBXFileReference; explicitFileType = wrapper.cfbundle; includeInIndex = 0; path = MeshtasticTests.xctest; sourceTree = BUILT_PRODUCTS_DIR; };
		DDC2E17026CE248F0042C5E4 /* Info.plist */ = {isa = PBXFileReference; lastKnownFileType = text.plist.xml; path = Info.plist; sourceTree = "<group>"; };
		DDC2E17526CE248F0042C5E4 /* MeshtasticUITests.xctest */ = {isa = PBXFileReference; explicitFileType = wrapper.cfbundle; includeInIndex = 0; path = MeshtasticUITests.xctest; sourceTree = BUILT_PRODUCTS_DIR; };
		DDC2E17926CE248F0042C5E4 /* MeshtasticUITests.swift */ = {isa = PBXFileReference; lastKnownFileType = sourcecode.swift; path = MeshtasticUITests.swift; sourceTree = "<group>"; };
		DDC2E17B26CE248F0042C5E4 /* Info.plist */ = {isa = PBXFileReference; lastKnownFileType = text.plist.xml; path = Info.plist; sourceTree = "<group>"; };
		DDC2E18E26CE25FE0042C5E4 /* ContentView.swift */ = {isa = PBXFileReference; lastKnownFileType = sourcecode.swift; path = ContentView.swift; sourceTree = "<group>"; };
		DDC2E1A626CEB3400042C5E4 /* LocationHelper.swift */ = {isa = PBXFileReference; lastKnownFileType = sourcecode.swift; path = LocationHelper.swift; sourceTree = "<group>"; };
		DDC3B273283F411B00AC321C /* LastHeardText.swift */ = {isa = PBXFileReference; lastKnownFileType = sourcecode.swift; path = LastHeardText.swift; sourceTree = "<group>"; };
		DDC4C9FE2A8D982900CE201C /* DetectionSensorConfig.swift */ = {isa = PBXFileReference; lastKnownFileType = sourcecode.swift; path = DetectionSensorConfig.swift; sourceTree = "<group>"; };
		DDC4CA012A8DAA3800CE201C /* MeshtasticDataModelV16.xcdatamodel */ = {isa = PBXFileReference; lastKnownFileType = wrapper.xcdatamodel; path = MeshtasticDataModelV16.xcdatamodel; sourceTree = "<group>"; };
		DDC4D567275499A500A4208E /* Persistence.swift */ = {isa = PBXFileReference; fileEncoding = 4; lastKnownFileType = sourcecode.swift; path = Persistence.swift; sourceTree = "<group>"; };
		DDC94FBC29C6B7D40082EA6E /* CarPlaySceneDelegate.swift */ = {isa = PBXFileReference; lastKnownFileType = sourcecode.swift; path = CarPlaySceneDelegate.swift; sourceTree = "<group>"; };
		DDC94FC029CE063B0082EA6E /* BatteryLevel.swift */ = {isa = PBXFileReference; lastKnownFileType = sourcecode.swift; path = BatteryLevel.swift; sourceTree = "<group>"; };
		DDC94FC329CED7280082EA6E /* MeshtasticDataModelV10.xcdatamodel */ = {isa = PBXFileReference; lastKnownFileType = wrapper.xcdatamodel; path = MeshtasticDataModelV10.xcdatamodel; sourceTree = "<group>"; };
		DDC94FCD29CF55310082EA6E /* RtttlConfig.swift */ = {isa = PBXFileReference; lastKnownFileType = sourcecode.swift; path = RtttlConfig.swift; sourceTree = "<group>"; };
		DDCDC69A29467643004C1DDA /* MeshtasticDataModelV3.xcdatamodel */ = {isa = PBXFileReference; lastKnownFileType = wrapper.xcdatamodel; path = MeshtasticDataModelV3.xcdatamodel; sourceTree = "<group>"; };
		DDCDC6CC29481FCC004C1DDA /* en */ = {isa = PBXFileReference; lastKnownFileType = text.plist.strings; name = en; path = en.lproj/Localizable.strings; sourceTree = "<group>"; };
		DDCDC6CE294821AD004C1DDA /* de */ = {isa = PBXFileReference; lastKnownFileType = text.plist.strings; name = de; path = de.lproj/Localizable.strings; sourceTree = "<group>"; };
		DDCE4E2B2869F92900BE9F8F /* UserConfig.swift */ = {isa = PBXFileReference; lastKnownFileType = sourcecode.swift; path = UserConfig.swift; sourceTree = "<group>"; };
		DDCEBFD129DE921000E4ACF2 /* MeshtasticIntents.appex */ = {isa = PBXFileReference; explicitFileType = "wrapper.app-extension"; includeInIndex = 0; path = MeshtasticIntents.appex; sourceTree = BUILT_PRODUCTS_DIR; };
		DDCEBFD229DE921000E4ACF2 /* Intents.framework */ = {isa = PBXFileReference; lastKnownFileType = wrapper.framework; name = Intents.framework; path = System/Library/Frameworks/Intents.framework; sourceTree = SDKROOT; };
		DDCEBFD529DE921000E4ACF2 /* IntentHandler.swift */ = {isa = PBXFileReference; lastKnownFileType = sourcecode.swift; path = IntentHandler.swift; sourceTree = "<group>"; };
		DDCEBFD729DE921000E4ACF2 /* Info.plist */ = {isa = PBXFileReference; lastKnownFileType = text.plist.xml; path = Info.plist; sourceTree = "<group>"; };
		DDCEBFDC29DE921000E4ACF2 /* MeshtasticIntentsUI.appex */ = {isa = PBXFileReference; explicitFileType = "wrapper.app-extension"; includeInIndex = 0; path = MeshtasticIntentsUI.appex; sourceTree = BUILT_PRODUCTS_DIR; };
		DDCEBFDD29DE921000E4ACF2 /* IntentsUI.framework */ = {isa = PBXFileReference; lastKnownFileType = wrapper.framework; name = IntentsUI.framework; path = System/Library/Frameworks/IntentsUI.framework; sourceTree = SDKROOT; };
		DDCEBFE029DE921000E4ACF2 /* IntentViewController.swift */ = {isa = PBXFileReference; lastKnownFileType = sourcecode.swift; path = IntentViewController.swift; sourceTree = "<group>"; };
		DDCEBFE329DE921000E4ACF2 /* Base */ = {isa = PBXFileReference; lastKnownFileType = file.storyboard; name = Base; path = Base.lproj/MainInterface.storyboard; sourceTree = "<group>"; };
		DDCEBFE529DE921000E4ACF2 /* Info.plist */ = {isa = PBXFileReference; lastKnownFileType = text.plist.xml; path = Info.plist; sourceTree = "<group>"; };
		DDCEBFE929DE921100E4ACF2 /* MeshtasticIntentsUI.entitlements */ = {isa = PBXFileReference; lastKnownFileType = text.plist.entitlements; path = MeshtasticIntentsUI.entitlements; sourceTree = "<group>"; };
		DDCEBFED29DE921100E4ACF2 /* MeshtasticIntents.entitlements */ = {isa = PBXFileReference; lastKnownFileType = text.plist.entitlements; path = MeshtasticIntents.entitlements; sourceTree = "<group>"; };
		DDD3BBD4292D763200D609B3 /* MeshtasticTests.swift */ = {isa = PBXFileReference; fileEncoding = 4; lastKnownFileType = sourcecode.swift; path = MeshtasticTests.swift; sourceTree = "<group>"; };
		DDD43FE22A78C8900083A3E9 /* MqttClientProxyManager.swift */ = {isa = PBXFileReference; lastKnownFileType = sourcecode.swift; path = MqttClientProxyManager.swift; sourceTree = "<group>"; };
		DDD6EEAE29BC024700383354 /* Firmware.swift */ = {isa = PBXFileReference; lastKnownFileType = sourcecode.swift; path = Firmware.swift; sourceTree = "<group>"; };
		DDD94A4F2845C8F5004A87A0 /* DateTimeText.swift */ = {isa = PBXFileReference; lastKnownFileType = sourcecode.swift; path = DateTimeText.swift; sourceTree = "<group>"; };
		DDD9E4E3284B208E003777C5 /* UserEntityExtension.swift */ = {isa = PBXFileReference; lastKnownFileType = sourcecode.swift; path = UserEntityExtension.swift; sourceTree = "<group>"; };
		DDDB263E2AABEE20003AFCB7 /* NodeList.swift */ = {isa = PBXFileReference; lastKnownFileType = sourcecode.swift; path = NodeList.swift; sourceTree = "<group>"; };
		DDDB26412AABF655003AFCB7 /* NodeListItem.swift */ = {isa = PBXFileReference; lastKnownFileType = sourcecode.swift; path = NodeListItem.swift; sourceTree = "<group>"; };
		DDDB26432AAC0206003AFCB7 /* NodeDetail.swift */ = {isa = PBXFileReference; lastKnownFileType = sourcecode.swift; path = NodeDetail.swift; sourceTree = "<group>"; };
		DDDB26452AACC0B7003AFCB7 /* NodeInfoItem.swift */ = {isa = PBXFileReference; lastKnownFileType = sourcecode.swift; path = NodeInfoItem.swift; sourceTree = "<group>"; };
		DDDB26472AACD6D1003AFCB7 /* NodeMapControl.swift */ = {isa = PBXFileReference; lastKnownFileType = sourcecode.swift; path = NodeMapControl.swift; sourceTree = "<group>"; };
		DDDB26492AAD743E003AFCB7 /* MeshtasticDataModelV18.xcdatamodel */ = {isa = PBXFileReference; lastKnownFileType = wrapper.xcdatamodel; path = MeshtasticDataModelV18.xcdatamodel; sourceTree = "<group>"; };
		DDDB443529F6287000EE2349 /* MapButtons.swift */ = {isa = PBXFileReference; lastKnownFileType = sourcecode.swift; path = MapButtons.swift; sourceTree = "<group>"; };
		DDDB443C29F6592F00EE2349 /* NetworkManager.swift */ = {isa = PBXFileReference; lastKnownFileType = sourcecode.swift; path = NetworkManager.swift; sourceTree = "<group>"; };
		DDDB443F29F79AB000EE2349 /* UserDefaults.swift */ = {isa = PBXFileReference; lastKnownFileType = sourcecode.swift; path = UserDefaults.swift; sourceTree = "<group>"; };
		DDDB444129F8A88700EE2349 /* Double.swift */ = {isa = PBXFileReference; lastKnownFileType = sourcecode.swift; path = Double.swift; sourceTree = "<group>"; };
		DDDB444329F8A8DD00EE2349 /* Float.swift */ = {isa = PBXFileReference; lastKnownFileType = sourcecode.swift; path = Float.swift; sourceTree = "<group>"; };
		DDDB444529F8A96500EE2349 /* Character.swift */ = {isa = PBXFileReference; lastKnownFileType = sourcecode.swift; path = Character.swift; sourceTree = "<group>"; };
		DDDB444729F8A9C900EE2349 /* String.swift */ = {isa = PBXFileReference; lastKnownFileType = sourcecode.swift; path = String.swift; sourceTree = "<group>"; };
		DDDB444929F8AA3A00EE2349 /* CLLocationCoordinate2D.swift */ = {isa = PBXFileReference; lastKnownFileType = sourcecode.swift; path = CLLocationCoordinate2D.swift; sourceTree = "<group>"; };
		DDDB444B29F8AAA600EE2349 /* Color.swift */ = {isa = PBXFileReference; lastKnownFileType = sourcecode.swift; path = Color.swift; sourceTree = "<group>"; };
		DDDB444D29F8AB0E00EE2349 /* Int.swift */ = {isa = PBXFileReference; lastKnownFileType = sourcecode.swift; path = Int.swift; sourceTree = "<group>"; };
		DDDB444F29F8AC9C00EE2349 /* UIImage.swift */ = {isa = PBXFileReference; lastKnownFileType = sourcecode.swift; path = UIImage.swift; sourceTree = "<group>"; };
		DDDB445129F8ACF900EE2349 /* Date.swift */ = {isa = PBXFileReference; lastKnownFileType = sourcecode.swift; path = Date.swift; sourceTree = "<group>"; };
		DDDB445329F8AD1600EE2349 /* Data.swift */ = {isa = PBXFileReference; lastKnownFileType = sourcecode.swift; path = Data.swift; sourceTree = "<group>"; };
		DDDD527729B5B83F0045BC3C /* MeshtasticDataModelV9.xcdatamodel */ = {isa = PBXFileReference; lastKnownFileType = wrapper.xcdatamodel; path = MeshtasticDataModelV9.xcdatamodel; sourceTree = "<group>"; };
		DDDE59F429AF163D00490C6C /* WidgetsExtension.appex */ = {isa = PBXFileReference; explicitFileType = "wrapper.app-extension"; includeInIndex = 0; path = WidgetsExtension.appex; sourceTree = BUILT_PRODUCTS_DIR; };
		DDDE59F829AF163D00490C6C /* WidgetsBundle.swift */ = {isa = PBXFileReference; lastKnownFileType = sourcecode.swift; path = WidgetsBundle.swift; sourceTree = "<group>"; };
		DDDE59FA29AF163D00490C6C /* WidgetsLiveActivity.swift */ = {isa = PBXFileReference; lastKnownFileType = sourcecode.swift; path = WidgetsLiveActivity.swift; sourceTree = "<group>"; };
		DDDE5A0029AF163E00490C6C /* Info.plist */ = {isa = PBXFileReference; lastKnownFileType = text.plist.xml; path = Info.plist; sourceTree = "<group>"; };
		DDDE5A0429AF163E00490C6C /* WidgetsExtension.entitlements */ = {isa = PBXFileReference; lastKnownFileType = text.plist.entitlements; path = WidgetsExtension.entitlements; sourceTree = "<group>"; };
		DDDE5A0F29AFE69700490C6C /* MeshActivityAttributes.swift */ = {isa = PBXFileReference; lastKnownFileType = sourcecode.swift; path = MeshActivityAttributes.swift; sourceTree = "<group>"; };
		DDDE5A1229AFEAB900490C6C /* Assets.xcassets */ = {isa = PBXFileReference; lastKnownFileType = folder.assetcatalog; path = Assets.xcassets; sourceTree = "<group>"; };
		DDDEE5E229DBE43E00A8E078 /* MeshtasticDataModelV11.xcdatamodel */ = {isa = PBXFileReference; lastKnownFileType = wrapper.xcdatamodel; path = MeshtasticDataModelV11.xcdatamodel; sourceTree = "<group>"; };
		DDE0F7C4295F77B700B8AAB3 /* AppSettingsEnums.swift */ = {isa = PBXFileReference; lastKnownFileType = sourcecode.swift; path = AppSettingsEnums.swift; sourceTree = "<group>"; };
		DDEE03EC29544A1000FCAD57 /* MeshtasticDataModelV4.xcdatamodel */ = {isa = PBXFileReference; lastKnownFileType = wrapper.xcdatamodel; path = MeshtasticDataModelV4.xcdatamodel; sourceTree = "<group>"; };
		DDF6B2462A9AEB9E00BA6931 /* MeshtasticDataModelV17.xcdatamodel */ = {isa = PBXFileReference; lastKnownFileType = wrapper.xcdatamodel; path = MeshtasticDataModelV17.xcdatamodel; sourceTree = "<group>"; };
		DDF6B2472A9AEBF500BA6931 /* StoreForward.swift */ = {isa = PBXFileReference; lastKnownFileType = sourcecode.swift; path = StoreForward.swift; sourceTree = "<group>"; };
		DDF6B24B2A9C2FC800BA6931 /* pl */ = {isa = PBXFileReference; lastKnownFileType = text.plist.strings; name = pl; path = pl.lproj/Localizable.strings; sourceTree = "<group>"; };
		DDF924C926FBB953009FE055 /* ConnectedDevice.swift */ = {isa = PBXFileReference; lastKnownFileType = sourcecode.swift; path = ConnectedDevice.swift; sourceTree = "<group>"; };
		DDFEB3BA29900C1200EE7472 /* CurrentConditionsCompact.swift */ = {isa = PBXFileReference; lastKnownFileType = sourcecode.swift; path = CurrentConditionsCompact.swift; sourceTree = "<group>"; };
/* End PBXFileReference section */

/* Begin PBXFrameworksBuildPhase section */
		DDC2E15126CE248E0042C5E4 /* Frameworks */ = {
			isa = PBXFrameworksBuildPhase;
			buildActionMask = 2147483647;
			files = (
				C9697FA527933B8C00250207 /* SQLite in Frameworks */,
				DD0D3D222A55CEB10066DB71 /* CocoaMQTT in Frameworks */,
				DD5394FC276993AD00AD86B1 /* SwiftProtobuf in Frameworks */,
			);
			runOnlyForDeploymentPostprocessing = 0;
		};
		DDC2E16726CE248F0042C5E4 /* Frameworks */ = {
			isa = PBXFrameworksBuildPhase;
			buildActionMask = 2147483647;
			files = (
			);
			runOnlyForDeploymentPostprocessing = 0;
		};
		DDC2E17226CE248F0042C5E4 /* Frameworks */ = {
			isa = PBXFrameworksBuildPhase;
			buildActionMask = 2147483647;
			files = (
			);
			runOnlyForDeploymentPostprocessing = 0;
		};
		DDCEBFCE29DE921000E4ACF2 /* Frameworks */ = {
			isa = PBXFrameworksBuildPhase;
			buildActionMask = 2147483647;
			files = (
				DDCEBFD329DE921000E4ACF2 /* Intents.framework in Frameworks */,
			);
			runOnlyForDeploymentPostprocessing = 0;
		};
		DDCEBFD929DE921000E4ACF2 /* Frameworks */ = {
			isa = PBXFrameworksBuildPhase;
			buildActionMask = 2147483647;
			files = (
				DDCEBFDE29DE921000E4ACF2 /* IntentsUI.framework in Frameworks */,
			);
			runOnlyForDeploymentPostprocessing = 0;
		};
		DDDE59F129AF163D00490C6C /* Frameworks */ = {
			isa = PBXFrameworksBuildPhase;
			buildActionMask = 2147483647;
			files = (
				DDDE59F629AF163D00490C6C /* SwiftUI.framework in Frameworks */,
				DDDE59F529AF163D00490C6C /* WidgetKit.framework in Frameworks */,
			);
			runOnlyForDeploymentPostprocessing = 0;
		};
/* End PBXFrameworksBuildPhase section */

/* Begin PBXGroup section */
		C9483F6B2773016700998F6B /* Map */ = {
			isa = PBXGroup;
			children = (
				C9A7BC0E27759A6800760B50 /* Custom */,
				DD964FBE296E76EF007C176F /* WaypointFormView.swift */,
			);
			path = Map;
			sourceTree = "<group>";
		};
		C9A7BC0E27759A6800760B50 /* Custom */ = {
			isa = PBXGroup;
			children = (
				C9697F9C279336B700250207 /* LocalMBTileOverlay.swift */,
				DD964FC32974767D007C176F /* MapViewFitExtension.swift */,
				DD2AD8A7296D2DF9001FF0E7 /* MapViewSwiftUI.swift */,
				DDDB443529F6287000EE2349 /* MapButtons.swift */,
			);
			path = Custom;
			sourceTree = "<group>";
		};
		DD007BB12AA59B9A00F5FA12 /* CoreData */ = {
			isa = PBXGroup;
			children = (
				DD58C5F12919AD3C00D5BEFB /* ChannelEntityExtension.swift */,
				6DEDA55B2A9592F900321D2E /* MessageEntityExtension.swift */,
				DD007BAD2AA4E91200F5FA12 /* MyInfoEntityExtension.swift */,
				DD007BAF2AA5981000F5FA12 /* NodeInfoEntityExtension.swift */,
				DD5394FD276BA0EF00AD86B1 /* PositionEntityExtension.swift */,
				DDD9E4E3284B208E003777C5 /* UserEntityExtension.swift */,
				DD964FC1297272AE007C176F /* WaypointEntityExtension.swift */,
			);
			path = CoreData;
			sourceTree = "<group>";
		};
		DD47E3CA26F0E50300029299 /* Nodes */ = {
			isa = PBXGroup;
			children = (
				DDDB26402AABEF7B003AFCB7 /* Helpers */,
				DDDB263E2AABEE20003AFCB7 /* NodeList.swift */,
				DD769E0228D18BF0001A3F05 /* DeviceMetricsLog.swift */,
				DD90860D26F69BAE00DC5189 /* NodeMap.swift */,
				DD73FD1028750779000852D6 /* PositionLog.swift */,
				DD4F23CC28779A3C001D37CB /* EnvironmentMetricsLog.swift */,
				6DEDA5592A957B8E00321D2E /* DetectionSensorLog.swift */,
				DD2E65252767A01F00E45FC5 /* NodeDetailOld.swift */,
			);
			path = Nodes;
			sourceTree = "<group>";
		};
		DD47E3D726F2F21A00029299 /* Bluetooth */ = {
			isa = PBXGroup;
			children = (
				DD836AE626F6B38600ABCC23 /* Connect.swift */,
				DD86D409287F04F100BAEB7A /* InvalidVersion.swift */,
			);
			path = Bluetooth;
			sourceTree = "<group>";
		};
		DD4A911C2708C57100501B7E /* Settings */ = {
			isa = PBXGroup;
			children = (
				DD97E96728EFE9A00056DDA4 /* About.swift */,
				DD0F791A28713C8A00A6FDAD /* AdminMessageList.swift */,
				DD4A911D2708C65400501B7E /* AppSettings.swift */,
				DDA0B6B1294CDC55001356EC /* Channels.swift */,
				DDD6EEAE29BC024700383354 /* Firmware.swift */,
				DD8169FA271F1F3A00F4AB02 /* MeshLog.swift */,
				DD86D40B287F401000BAEB7A /* SaveChannelQRCode.swift */,
				DD3501882852FC3B000FC853 /* Settings.swift */,
				DD3CC6B428E33FD100FA9159 /* ShareChannels.swift */,
				DDCE4E2B2869F92900BE9F8F /* UserConfig.swift */,
				DD61937A2863876A00E59241 /* Config */,
			);
			path = Settings;
			sourceTree = "<group>";
		};
		DD5E51EF298EE33B00D21B61 /* meshtastic */ = {
			isa = PBXGroup;
			children = (
				DD5E51F0298EE33B00D21B61 /* admin.pb.swift */,
				DD5E51F1298EE33B00D21B61 /* config.pb.swift */,
				DD5E51F2298EE33B00D21B61 /* xmodem.pb.swift */,
				DD5E51F3298EE33B00D21B61 /* mesh.pb.swift */,
				DD5E51F4298EE33B00D21B61 /* localonly.pb.swift */,
				DD5E51F5298EE33B00D21B61 /* connection_status.pb.swift */,
				DD5E51F6298EE33B00D21B61 /* rtttl.pb.swift */,
				DD5E51F7298EE33B00D21B61 /* module_config.pb.swift */,
				DD5E51F8298EE33B00D21B61 /* channel.pb.swift */,
				DD5E51FA298EE33B00D21B61 /* portnums.pb.swift */,
				DD5E51FB298EE33B00D21B61 /* storeforward.pb.swift */,
				DD5E51FC298EE33B00D21B61 /* mqtt.pb.swift */,
				DD5E51FD298EE33B00D21B61 /* cannedmessages.pb.swift */,
				DD5E51FE298EE33B00D21B61 /* telemetry.pb.swift */,
				DD5E51FF298EE33B00D21B61 /* remote_hardware.pb.swift */,
				DD5E5200298EE33B00D21B61 /* apponly.pb.swift */,
				DD5E5201298EE33B00D21B61 /* deviceonly.pb.swift */,
			);
			path = meshtastic;
			sourceTree = "<group>";
		};
		DD5E523D298F5A7D00D21B61 /* Weather */ = {
			isa = PBXGroup;
			children = (
				DD5E523E298F5A9E00D21B61 /* AirQualityIndexCompact.swift */,
				DDFEB3BA29900C1200EE7472 /* CurrentConditionsCompact.swift */,
				DD41A61429AB0035003C5A37 /* NodeWeatherForecast.swift */,
			);
			path = Weather;
			sourceTree = "<group>";
		};
		DD61937A2863876A00E59241 /* Config */ = {
			isa = PBXGroup;
			children = (
				DDB6ABD528AE742000384BA1 /* BluetoothConfig.swift */,
				DD41582528582E9B009B0E59 /* DeviceConfig.swift */,
				DD8EBF42285058FA00426DCA /* DisplayConfig.swift */,
				DD2553562855B02500E55709 /* LoRaConfig.swift */,
				DD2553582855B52700E55709 /* PositionConfig.swift */,
				DD8ED9C42898D51F00B3B0AB /* NetworkConfig.swift */,
				DD61937B2863877A00E59241 /* Module */,
			);
			path = Config;
			sourceTree = "<group>";
		};
		DD61937B2863877A00E59241 /* Module */ = {
			isa = PBXGroup;
			children = (
				DD6193762862F90F00E59241 /* CannedMessagesConfig.swift */,
				DDC4C9FE2A8D982900CE201C /* DetectionSensorConfig.swift */,
				DD6193742862F6E600E59241 /* ExternalNotificationConfig.swift */,
				DD2160AE28C5552500C17253 /* MQTTConfig.swift */,
				DD41582928585C32009B0E59 /* RangeTestConfig.swift */,
				DDC94FCD29CF55310082EA6E /* RtttlConfig.swift */,
				DD6193782863875F00E59241 /* SerialConfig.swift */,
				DDF6B2472A9AEBF500BA6931 /* StoreForward.swift */,
				DD415827285859C4009B0E59 /* TelemetryConfig.swift */,
			);
			path = Module;
			sourceTree = "<group>";
		};
		DD7709392AA1ABA1007A8BF0 /* Tips */ = {
			isa = PBXGroup;
			children = (
				DD77093A2AA1ABB8007A8BF0 /* BluetoothTips.swift */,
				DD77093C2AA1AFA3007A8BF0 /* ChannelTips.swift */,
				DDC1B8192AB5377B00C71E39 /* MessagesTips.swift */,
			);
			path = Tips;
			sourceTree = "<group>";
		};
		DD86D40D2881BDB300BAEB7A /* Export */ = {
			isa = PBXGroup;
			children = (
				DD8169FE272476C700F4AB02 /* LogDocument.swift */,
				DD86D40E2881BE4C00BAEB7A /* CsvDocument.swift */,
				DD86D4102881D16900BAEB7A /* WriteCsvFile.swift */,
			);
			path = Export;
			sourceTree = "<group>";
		};
		DD8ED9C6289CE4A100B3B0AB /* Enums */ = {
			isa = PBXGroup;
			children = (
				DDE0F7C4295F77B700B8AAB3 /* AppSettingsEnums.swift */,
				DDB6ABD828B0A4BA00384BA1 /* BluetoothModes.swift */,
				DD1925B628CDA5A400720036 /* CannedMessagesConfigEnums.swift */,
				DDA1C48D28DB49D3009933EC /* ChannelRoles.swift */,
				DDB6ABDF28B13AC700384BA1 /* DeviceEnums.swift */,
				DDB6ABE328B13FFF00384BA1 /* DisplayEnums.swift */,
				DD5D0A9B2931B9F200F7EA61 /* EthernetModes.swift */,
				DDB6ABE528B1406100384BA1 /* LoraConfigEnums.swift */,
				DD3CC6BF28E7A60700FA9159 /* MessagingEnums.swift */,
				DDB6ABE128B13FB500384BA1 /* PositionConfigEnums.swift */,
				DD8ED9C7289CE4B900B3B0AB /* RoutingError.swift */,
				DD1925B828CDA93900720036 /* SerialConfigEnums.swift */,
				DD994B68295F88B60013760A /* IntervalEnums.swift */,
				DD5E5239298EFA5300D21B61 /* TelemetryWeather.swift */,
				DD2DC2BF29BCD8AB003B383C /* HardwareModels.swift */,
			);
			path = Enums;
			sourceTree = "<group>";
		};
		DD8EDE9226F97A2B00A5A10B /* Frameworks */ = {
			isa = PBXGroup;
			children = (
				DD41A61C29AE7E8E003C5A37 /* WidgetKit.framework */,
				DD41A61E29AE7E8F003C5A37 /* SwiftUI.framework */,
				DDCEBFD229DE921000E4ACF2 /* Intents.framework */,
				DDCEBFDD29DE921000E4ACF2 /* IntentsUI.framework */,
			);
			name = Frameworks;
			sourceTree = "<group>";
		};
		DDAF8C5626ED07740058C060 /* Protobufs */ = {
			isa = PBXGroup;
			children = (
				DD5E51EF298EE33B00D21B61 /* meshtastic */,
			);
			path = Protobufs;
			sourceTree = "<group>";
		};
		DDB75A122A0593CD006ED576 /* Map */ = {
			isa = PBXGroup;
			children = (
				DDB75A132A0593E2006ED576 /* OfflineTileManager.swift */,
				DDB75A152A0594AD006ED576 /* TileOverlay.swift */,
			);
			path = Map;
			sourceTree = "<group>";
		};
		DDC2E14B26CE248E0042C5E4 = {
			isa = PBXGroup;
			children = (
				DDCDC6CD29481FCC004C1DDA /* Localizable.strings */,
				DD3CC6BA28E366DF00FA9159 /* Meshtastic.xcdatamodeld */,
				DDC2E15626CE248E0042C5E4 /* Meshtastic */,
				DDC2E16D26CE248F0042C5E4 /* MeshtasticTests */,
				DDC2E17826CE248F0042C5E4 /* MeshtasticUITests */,
				DDDE59F729AF163D00490C6C /* Widgets */,
				DDCEBFD429DE921000E4ACF2 /* MeshtasticIntents */,
				DDCEBFDF29DE921000E4ACF2 /* MeshtasticIntentsUI */,
				DDC2E15526CE248E0042C5E4 /* Products */,
				DD8EDE9226F97A2B00A5A10B /* Frameworks */,
			);
			sourceTree = "<group>";
			usesTabs = 1;
		};
		DDC2E15526CE248E0042C5E4 /* Products */ = {
			isa = PBXGroup;
			children = (
				DDC2E15426CE248E0042C5E4 /* Meshtastic.app */,
				DDC2E16A26CE248F0042C5E4 /* MeshtasticTests.xctest */,
				DDC2E17526CE248F0042C5E4 /* MeshtasticUITests.xctest */,
				DDDE59F429AF163D00490C6C /* WidgetsExtension.appex */,
				DDCEBFD129DE921000E4ACF2 /* MeshtasticIntents.appex */,
				DDCEBFDC29DE921000E4ACF2 /* MeshtasticIntentsUI.appex */,
			);
			name = Products;
			sourceTree = "<group>";
		};
		DDC2E15626CE248E0042C5E4 /* Meshtastic */ = {
			isa = PBXGroup;
			children = (
<<<<<<< HEAD
				DDC94FBB29C6B7C00082EA6E /* CarPlay */,
				DDDB443E29F79A9400EE2349 /* Extensions */,
=======
				DD7709392AA1ABA1007A8BF0 /* Tips */,
>>>>>>> 94e2df48
				DD90860A26F645B700DC5189 /* Meshtastic.entitlements */,
				DD8ED9C6289CE4A100B3B0AB /* Enums */,
				DD86D40D2881BDB300BAEB7A /* Export */,
				DDDB443E29F79A9400EE2349 /* Extensions */,
				DDC2E1A526CEB32B0042C5E4 /* Helpers */,
				DDC2E18826CE24EE0042C5E4 /* Model */,
				DDC4D5662754996200A4208E /* Persistence */,
				DDAF8C5626ED07740058C060 /* Protobufs */,
				DDC2E18926CE24F70042C5E4 /* Resources */,
				DDC2E18726CE24E40042C5E4 /* Views */,
				DDC2E15726CE248E0042C5E4 /* MeshtasticApp.swift */,
				DDC2E16526CE248F0042C5E4 /* Info.plist */,
				DDC2E15D26CE248F0042C5E4 /* Preview Content */,
				6DA39D8D2A92DC52007E311C /* MeshtasticAppDelegate.swift */,
			);
			path = Meshtastic;
			sourceTree = "<group>";
		};
		DDC2E15D26CE248F0042C5E4 /* Preview Content */ = {
			isa = PBXGroup;
			children = (
				DDC2E15E26CE248F0042C5E4 /* Preview Assets.xcassets */,
			);
			path = "Preview Content";
			sourceTree = "<group>";
		};
		DDC2E16D26CE248F0042C5E4 /* MeshtasticTests */ = {
			isa = PBXGroup;
			children = (
				DDD3BBD4292D763200D609B3 /* MeshtasticTests.swift */,
				DDC2E17026CE248F0042C5E4 /* Info.plist */,
			);
			path = MeshtasticTests;
			sourceTree = "<group>";
		};
		DDC2E17826CE248F0042C5E4 /* MeshtasticUITests */ = {
			isa = PBXGroup;
			children = (
				DDC2E17926CE248F0042C5E4 /* MeshtasticUITests.swift */,
				DDC2E17B26CE248F0042C5E4 /* Info.plist */,
			);
			path = MeshtasticUITests;
			sourceTree = "<group>";
		};
		DDC2E18726CE24E40042C5E4 /* Views */ = {
			isa = PBXGroup;
			children = (
				C9483F6B2773016700998F6B /* Map */,
				DDC2E18D26CE25CB0042C5E4 /* Helpers */,
				DD47E3D726F2F21A00029299 /* Bluetooth */,
				DDC2E18B26CE25A70042C5E4 /* Messages */,
				DD47E3CA26F0E50300029299 /* Nodes */,
				DD4A911C2708C57100501B7E /* Settings */,
				DDC2E18E26CE25FE0042C5E4 /* ContentView.swift */,
			);
			path = Views;
			sourceTree = "<group>";
		};
		DDC2E18826CE24EE0042C5E4 /* Model */ = {
			isa = PBXGroup;
			children = (
				DD23A50E26FD1B4400D9B90C /* PeripheralModel.swift */,
			);
			path = Model;
			sourceTree = "<group>";
		};
		DDC2E18926CE24F70042C5E4 /* Resources */ = {
			isa = PBXGroup;
			children = (
				DDB75A192A05EB67006ED576 /* alpha.png */,
				DDC2E15B26CE248F0042C5E4 /* Assets.xcassets */,
			);
			path = Resources;
			sourceTree = "<group>";
		};
		DDC2E18B26CE25A70042C5E4 /* Messages */ = {
			isa = PBXGroup;
			children = (
				DDB8F4132A9EE5F000230ECE /* ChannelList.swift */,
				DD798B062915928D005217CD /* ChannelMessageList.swift */,
				DDB8F40F2A9EE5B400230ECE /* Messages.swift */,
				DDB8F4112A9EE5DD00230ECE /* UserList.swift */,
				DD1BF2F82776FE2E008C8D2F /* UserMessageList.swift */,
			);
			path = Messages;
			sourceTree = "<group>";
		};
		DDC2E18D26CE25CB0042C5E4 /* Helpers */ = {
			isa = PBXGroup;
			children = (
				DD5E523D298F5A7D00D21B61 /* Weather */,
				DD47E3D526F17ED900029299 /* CircleText.swift */,
				DDF924C926FBB953009FE055 /* ConnectedDevice.swift */,
				DDC3B273283F411B00AC321C /* LastHeardText.swift */,
				DDA6B2EA28420A7B003E8C16 /* NodeAnnotation.swift */,
				DDD94A4F2845C8F5004A87A0 /* DateTimeText.swift */,
				DDB6ABDA28B0AC6000384BA1 /* DistanceText.swift */,
				DD3CC6BD28E4CD9800FA9159 /* BatteryGauge.swift */,
				DD97E96528EFD9820056DDA4 /* MeshtasticLogo.swift */,
				DD457187293C7E63000C49FB /* BLESignalStrengthIndicator.swift */,
				DDB75A1D2A0B0CD0006ED576 /* LoRaSignalStrengthIndicator.swift */,
				DDB75A202A12B954006ED576 /* LoRaSignalStrength.swift */,
				DDB75A222A13CDA9006ED576 /* BatteryLevelCompact.swift */,
			);
			path = Helpers;
			sourceTree = "<group>";
		};
		DDC2E1A526CEB32B0042C5E4 /* Helpers */ = {
			isa = PBXGroup;
			children = (
				DDD43FE12A78C86B0083A3E9 /* Mqtt */,
				DDB75A122A0593CD006ED576 /* Map */,
				DDAF8C5226EB1DF10058C060 /* BLEManager.swift */,
				DDC2E1A626CEB3400042C5E4 /* LocationHelper.swift */,
				DD913638270DFF4C00D7ACF3 /* LocalNotificationManager.swift */,
				DD8169F8271F1A6100F4AB02 /* MeshLogger.swift */,
				DDA6B2E828419CF2003E8C16 /* MeshPackets.swift */,
				DD964FBC296E6B01007C176F /* EmojiOnlyTextField.swift */,
				DDDB443C29F6592F00EE2349 /* NetworkManager.swift */,
			);
			path = Helpers;
			sourceTree = "<group>";
		};
		DDC4D5662754996200A4208E /* Persistence */ = {
			isa = PBXGroup;
			children = (
				DDC4D567275499A500A4208E /* Persistence.swift */,
				DD964FC52975DBFD007C176F /* QueryCoreData.swift */,
				DD3CC6C128EB9D4900FA9159 /* UpdateCoreData.swift */,
			);
			path = Persistence;
			sourceTree = "<group>";
		};
		DDD43FE12A78C86B0083A3E9 /* Mqtt */ = {
			isa = PBXGroup;
			children = (
				DDD43FE22A78C8900083A3E9 /* MqttClientProxyManager.swift */,
			);
			path = Mqtt;
			sourceTree = "<group>";
		};
<<<<<<< HEAD
		DDC94FBB29C6B7C00082EA6E /* CarPlay */ = {
			isa = PBXGroup;
			children = (
				DDC94FBC29C6B7D40082EA6E /* CarPlaySceneDelegate.swift */,
			);
			path = CarPlay;
			sourceTree = "<group>";
		};
		DDCEBFD429DE921000E4ACF2 /* MeshtasticIntents */ = {
			isa = PBXGroup;
			children = (
				DDCEBFED29DE921100E4ACF2 /* MeshtasticIntents.entitlements */,
				DDCEBFD529DE921000E4ACF2 /* IntentHandler.swift */,
				DDCEBFD729DE921000E4ACF2 /* Info.plist */,
			);
			path = MeshtasticIntents;
			sourceTree = "<group>";
		};
		DDCEBFDF29DE921000E4ACF2 /* MeshtasticIntentsUI */ = {
			isa = PBXGroup;
			children = (
				DDCEBFE929DE921100E4ACF2 /* MeshtasticIntentsUI.entitlements */,
				DDCEBFE029DE921000E4ACF2 /* IntentViewController.swift */,
				DDCEBFE229DE921000E4ACF2 /* MainInterface.storyboard */,
				DDCEBFE529DE921000E4ACF2 /* Info.plist */,
			);
			path = MeshtasticIntentsUI;
=======
		DDDB26402AABEF7B003AFCB7 /* Helpers */ = {
			isa = PBXGroup;
			children = (
				DD94B73F2ACCE3BE00DCD1D1 /* MapSettingsForm.swift */,
				DDDB26432AAC0206003AFCB7 /* NodeDetail.swift */,
				DDDB26452AACC0B7003AFCB7 /* NodeInfoItem.swift */,
				DDDB26412AABF655003AFCB7 /* NodeListItem.swift */,
				DDDB26472AACD6D1003AFCB7 /* NodeMapControl.swift */,
				DDB6CCFA2AAF805100945AF6 /* NodeMapSwiftUI.swift */,
				DD13AA482AB73BF400BA0C98 /* PositionPopover.swift */,
				DD760AAD2ABAC706002C022E /* WaypointPopover.swift */,
			);
			path = Helpers;
			sourceTree = "<group>";
		};
>>>>>>> 94e2df48
		DDDB443E29F79A9400EE2349 /* Extensions */ = {
			isa = PBXGroup;
			children = (
				DD007BB12AA59B9A00F5FA12 /* CoreData */,
				DDDB444529F8A96500EE2349 /* Character.swift */,
				DDDB444929F8AA3A00EE2349 /* CLLocationCoordinate2D.swift */,
				DDDB444B29F8AAA600EE2349 /* Color.swift */,
				DDDB445329F8AD1600EE2349 /* Data.swift */,
				DDDB445129F8ACF900EE2349 /* Date.swift */,
				DDDB444129F8A88700EE2349 /* Double.swift */,
				DDDB444329F8A8DD00EE2349 /* Float.swift */,
				DDDB444D29F8AB0E00EE2349 /* Int.swift */,
				DDDB444729F8A9C900EE2349 /* String.swift */,
				DD77093E2AA1B146007A8BF0 /* UIColor.swift */,
				DDDB444F29F8AC9C00EE2349 /* UIImage.swift */,
				DDDB443F29F79AB000EE2349 /* UserDefaults.swift */,
				DDB75A0E2A05920E006ED576 /* FileManager.swift */,
				DDB75A102A059258006ED576 /* Url.swift */,
			);
			path = Extensions;
			sourceTree = "<group>";
		};
		DDDE59F729AF163D00490C6C /* Widgets */ = {
			isa = PBXGroup;
			children = (
				DDDE5A0429AF163E00490C6C /* WidgetsExtension.entitlements */,
				DDDE5A1229AFEAB900490C6C /* Assets.xcassets */,
				DDDE59F829AF163D00490C6C /* WidgetsBundle.swift */,
				DDDE59FA29AF163D00490C6C /* WidgetsLiveActivity.swift */,
				DDDE5A0029AF163E00490C6C /* Info.plist */,
				DDDE5A0F29AFE69700490C6C /* MeshActivityAttributes.swift */,
				DDC94FC029CE063B0082EA6E /* BatteryLevel.swift */,
			);
			path = Widgets;
			sourceTree = "<group>";
		};
/* End PBXGroup section */

/* Begin PBXNativeTarget section */
		DDC2E15326CE248E0042C5E4 /* Meshtastic */ = {
			isa = PBXNativeTarget;
			buildConfigurationList = DDC2E17E26CE248F0042C5E4 /* Build configuration list for PBXNativeTarget "Meshtastic" */;
			buildPhases = (
				DDC2E15026CE248E0042C5E4 /* Sources */,
				DDC2E15126CE248E0042C5E4 /* Frameworks */,
				DDC2E15226CE248E0042C5E4 /* Resources */,
				BB450974275599CE00509624 /* ShellScript */,
				DDDE5A0829AF163F00490C6C /* Embed Foundation Extensions */,
			);
			buildRules = (
			);
			dependencies = (
				DDDE5A0229AF163E00490C6C /* PBXTargetDependency */,
				DDCEBFE729DE921000E4ACF2 /* PBXTargetDependency */,
				DDCEBFEB29DE921100E4ACF2 /* PBXTargetDependency */,
			);
			name = Meshtastic;
			packageProductDependencies = (
				DD5394FB276993AD00AD86B1 /* SwiftProtobuf */,
				C9697FA427933B8C00250207 /* SQLite */,
				DD0D3D212A55CEB10066DB71 /* CocoaMQTT */,
			);
			productName = MeshtasticClient;
			productReference = DDC2E15426CE248E0042C5E4 /* Meshtastic.app */;
			productType = "com.apple.product-type.application";
		};
		DDC2E16926CE248F0042C5E4 /* MeshtasticTests */ = {
			isa = PBXNativeTarget;
			buildConfigurationList = DDC2E18126CE248F0042C5E4 /* Build configuration list for PBXNativeTarget "MeshtasticTests" */;
			buildPhases = (
				DDC2E16626CE248F0042C5E4 /* Sources */,
				DDC2E16726CE248F0042C5E4 /* Frameworks */,
				DDC2E16826CE248F0042C5E4 /* Resources */,
			);
			buildRules = (
			);
			dependencies = (
				DDC2E16C26CE248F0042C5E4 /* PBXTargetDependency */,
			);
			name = MeshtasticTests;
			productName = MeshtasticClientTests;
			productReference = DDC2E16A26CE248F0042C5E4 /* MeshtasticTests.xctest */;
			productType = "com.apple.product-type.bundle.unit-test";
		};
		DDC2E17426CE248F0042C5E4 /* MeshtasticUITests */ = {
			isa = PBXNativeTarget;
			buildConfigurationList = DDC2E18426CE248F0042C5E4 /* Build configuration list for PBXNativeTarget "MeshtasticUITests" */;
			buildPhases = (
				DDC2E17126CE248F0042C5E4 /* Sources */,
				DDC2E17226CE248F0042C5E4 /* Frameworks */,
				DDC2E17326CE248F0042C5E4 /* Resources */,
			);
			buildRules = (
			);
			dependencies = (
				DDC2E17726CE248F0042C5E4 /* PBXTargetDependency */,
			);
			name = MeshtasticUITests;
			productName = MeshtasticClientUITests;
			productReference = DDC2E17526CE248F0042C5E4 /* MeshtasticUITests.xctest */;
			productType = "com.apple.product-type.bundle.ui-testing";
		};
		DDCEBFD029DE921000E4ACF2 /* MeshtasticIntents */ = {
			isa = PBXNativeTarget;
			buildConfigurationList = DDCEBFF129DE921100E4ACF2 /* Build configuration list for PBXNativeTarget "MeshtasticIntents" */;
			buildPhases = (
				DDCEBFCD29DE921000E4ACF2 /* Sources */,
				DDCEBFCE29DE921000E4ACF2 /* Frameworks */,
				DDCEBFCF29DE921000E4ACF2 /* Resources */,
			);
			buildRules = (
			);
			dependencies = (
			);
			name = MeshtasticIntents;
			productName = MeshtasticIntents;
			productReference = DDCEBFD129DE921000E4ACF2 /* MeshtasticIntents.appex */;
			productType = "com.apple.product-type.app-extension";
		};
		DDCEBFDB29DE921000E4ACF2 /* MeshtasticIntentsUI */ = {
			isa = PBXNativeTarget;
			buildConfigurationList = DDCEBFEE29DE921100E4ACF2 /* Build configuration list for PBXNativeTarget "MeshtasticIntentsUI" */;
			buildPhases = (
				DDCEBFD829DE921000E4ACF2 /* Sources */,
				DDCEBFD929DE921000E4ACF2 /* Frameworks */,
				DDCEBFDA29DE921000E4ACF2 /* Resources */,
			);
			buildRules = (
			);
			dependencies = (
			);
			name = MeshtasticIntentsUI;
			productName = MeshtasticIntentsUI;
			productReference = DDCEBFDC29DE921000E4ACF2 /* MeshtasticIntentsUI.appex */;
			productType = "com.apple.product-type.app-extension";
		};
		DDDE59F329AF163D00490C6C /* WidgetsExtension */ = {
			isa = PBXNativeTarget;
			buildConfigurationList = DDDE5A0529AF163F00490C6C /* Build configuration list for PBXNativeTarget "WidgetsExtension" */;
			buildPhases = (
				DDDE59F029AF163D00490C6C /* Sources */,
				DDDE59F129AF163D00490C6C /* Frameworks */,
				DDDE59F229AF163D00490C6C /* Resources */,
			);
			buildRules = (
			);
			dependencies = (
			);
			name = WidgetsExtension;
			productName = WidgetsExtension;
			productReference = DDDE59F429AF163D00490C6C /* WidgetsExtension.appex */;
			productType = "com.apple.product-type.app-extension";
		};
/* End PBXNativeTarget section */

/* Begin PBXProject section */
		DDC2E14C26CE248E0042C5E4 /* Project object */ = {
			isa = PBXProject;
			attributes = {
				LastSwiftUpdateCheck = 1430;
				LastUpgradeCheck = 1250;
				TargetAttributes = {
					DDC2E15326CE248E0042C5E4 = {
						CreatedOnToolsVersion = 12.5.1;
						LastSwiftMigration = 1340;
					};
					DDC2E16926CE248F0042C5E4 = {
						CreatedOnToolsVersion = 12.5.1;
						LastSwiftMigration = 1410;
						TestTargetID = DDC2E15326CE248E0042C5E4;
					};
					DDC2E17426CE248F0042C5E4 = {
						CreatedOnToolsVersion = 12.5.1;
						TestTargetID = DDC2E15326CE248E0042C5E4;
					};
					DDCEBFD029DE921000E4ACF2 = {
						CreatedOnToolsVersion = 14.3;
					};
					DDCEBFDB29DE921000E4ACF2 = {
						CreatedOnToolsVersion = 14.3;
					};
					DDDE59F329AF163D00490C6C = {
						CreatedOnToolsVersion = 14.2;
					};
				};
			};
			buildConfigurationList = DDC2E14F26CE248E0042C5E4 /* Build configuration list for PBXProject "Meshtastic" */;
			compatibilityVersion = "Xcode 13.0";
			developmentRegion = en;
			hasScannedForEncodings = 0;
			knownRegions = (
				en,
				de,
				Base,
				"zh-Hans",
				pl,
			);
			mainGroup = DDC2E14B26CE248E0042C5E4;
			packageReferences = (
				DD5394FA276993AD00AD86B1 /* XCRemoteSwiftPackageReference "swift-protobuf" */,
				C9697FA327933B8C00250207 /* XCRemoteSwiftPackageReference "SQLite.swift" */,
				DD0D3D202A55CEB10066DB71 /* XCRemoteSwiftPackageReference "CocoaMQTT" */,
			);
			productRefGroup = DDC2E15526CE248E0042C5E4 /* Products */;
			projectDirPath = "";
			projectRoot = "";
			targets = (
				DDC2E15326CE248E0042C5E4 /* Meshtastic */,
				DDC2E16926CE248F0042C5E4 /* MeshtasticTests */,
				DDC2E17426CE248F0042C5E4 /* MeshtasticUITests */,
				DDDE59F329AF163D00490C6C /* WidgetsExtension */,
				DDCEBFD029DE921000E4ACF2 /* MeshtasticIntents */,
				DDCEBFDB29DE921000E4ACF2 /* MeshtasticIntentsUI */,
			);
		};
/* End PBXProject section */

/* Begin PBXResourcesBuildPhase section */
		DDC2E15226CE248E0042C5E4 /* Resources */ = {
			isa = PBXResourcesBuildPhase;
			buildActionMask = 2147483647;
			files = (
				DDC2E15F26CE248F0042C5E4 /* Preview Assets.xcassets in Resources */,
				DDCDC6CB29481FCC004C1DDA /* Localizable.strings in Resources */,
				DDDE5A1329AFEAB900490C6C /* Assets.xcassets in Resources */,
				DDB75A1A2A05EB67006ED576 /* alpha.png in Resources */,
				DDC2E15C26CE248F0042C5E4 /* Assets.xcassets in Resources */,
			);
			runOnlyForDeploymentPostprocessing = 0;
		};
		DDC2E16826CE248F0042C5E4 /* Resources */ = {
			isa = PBXResourcesBuildPhase;
			buildActionMask = 2147483647;
			files = (
			);
			runOnlyForDeploymentPostprocessing = 0;
		};
		DDC2E17326CE248F0042C5E4 /* Resources */ = {
			isa = PBXResourcesBuildPhase;
			buildActionMask = 2147483647;
			files = (
			);
			runOnlyForDeploymentPostprocessing = 0;
		};
		DDCEBFCF29DE921000E4ACF2 /* Resources */ = {
			isa = PBXResourcesBuildPhase;
			buildActionMask = 2147483647;
			files = (
			);
			runOnlyForDeploymentPostprocessing = 0;
		};
		DDCEBFDA29DE921000E4ACF2 /* Resources */ = {
			isa = PBXResourcesBuildPhase;
			buildActionMask = 2147483647;
			files = (
				DDCEBFE429DE921000E4ACF2 /* MainInterface.storyboard in Resources */,
			);
			runOnlyForDeploymentPostprocessing = 0;
		};
		DDDE59F229AF163D00490C6C /* Resources */ = {
			isa = PBXResourcesBuildPhase;
			buildActionMask = 2147483647;
			files = (
				DDDE5A1429AFEAB900490C6C /* Assets.xcassets in Resources */,
			);
			runOnlyForDeploymentPostprocessing = 0;
		};
/* End PBXResourcesBuildPhase section */

/* Begin PBXShellScriptBuildPhase section */
		BB450974275599CE00509624 /* ShellScript */ = {
			isa = PBXShellScriptBuildPhase;
			buildActionMask = 2147483647;
			files = (
			);
			inputFileListPaths = (
			);
			inputPaths = (
			);
			outputFileListPaths = (
			);
			outputPaths = (
			);
			runOnlyForDeploymentPostprocessing = 0;
			shellPath = /bin/sh;
			shellScript = "if which swiftlint >/dev/null; then\n    swiftlint\nelse\n    echo \"warning: SwiftLint not installed, download from https: //github.com/realm/SwiftLint\"\nfi\n";
		};
/* End PBXShellScriptBuildPhase section */

/* Begin PBXSourcesBuildPhase section */
		DDC2E15026CE248E0042C5E4 /* Sources */ = {
			isa = PBXSourcesBuildPhase;
			buildActionMask = 2147483647;
			files = (
				DDDB444829F8A9C900EE2349 /* String.swift in Sources */,
				DD5E520C298EE33B00D21B61 /* portnums.pb.swift in Sources */,
				DD457188293C7E63000C49FB /* BLESignalStrengthIndicator.swift in Sources */,
				DDFEB3BB29900C1200EE7472 /* CurrentConditionsCompact.swift in Sources */,
				DD836AE726F6B38600ABCC23 /* Connect.swift in Sources */,
				DD5E523F298F5A9E00D21B61 /* AirQualityIndexCompact.swift in Sources */,
				DD964FBF296E76EF007C176F /* WaypointFormView.swift in Sources */,
				DD3501892852FC3B000FC853 /* Settings.swift in Sources */,
				DDDB443629F6287000EE2349 /* MapButtons.swift in Sources */,
				DD5D0A9C2931B9F200F7EA61 /* EthernetModes.swift in Sources */,
				6DEDA55A2A957B8E00321D2E /* DetectionSensorLog.swift in Sources */,
				DD760AAE2ABAC706002C022E /* WaypointPopover.swift in Sources */,
				DD5E5203298EE33B00D21B61 /* config.pb.swift in Sources */,
				DD798B072915928D005217CD /* ChannelMessageList.swift in Sources */,
				DDA6B2EB28420A7B003E8C16 /* NodeAnnotation.swift in Sources */,
				DDC2E1A726CEB3400042C5E4 /* LocationHelper.swift in Sources */,
				DD5394FE276BA0EF00AD86B1 /* PositionEntityExtension.swift in Sources */,
				DD77093D2AA1AFA3007A8BF0 /* ChannelTips.swift in Sources */,
				DD913639270DFF4C00D7ACF3 /* LocalNotificationManager.swift in Sources */,
				DDDB444C29F8AAA600EE2349 /* Color.swift in Sources */,
				DDB8F4122A9EE5DD00230ECE /* UserList.swift in Sources */,
				DDB75A0F2A05920E006ED576 /* FileManager.swift in Sources */,
				DD4F23CD28779A3C001D37CB /* EnvironmentMetricsLog.swift in Sources */,
				DD41A61529AB0035003C5A37 /* NodeWeatherForecast.swift in Sources */,
				DDB6ABD628AE742000384BA1 /* BluetoothConfig.swift in Sources */,
				DD769E0328D18BF1001A3F05 /* DeviceMetricsLog.swift in Sources */,
				DDAF8C5326EB1DF10058C060 /* BLEManager.swift in Sources */,
				DDDB445229F8ACF900EE2349 /* Date.swift in Sources */,
				DDC4D568275499A500A4208E /* Persistence.swift in Sources */,
				DDD6EEAF29BC024700383354 /* Firmware.swift in Sources */,
				DD77093B2AA1ABB8007A8BF0 /* BluetoothTips.swift in Sources */,
				DD90860E26F69BAE00DC5189 /* NodeMap.swift in Sources */,
				DDC94FCE29CF55310082EA6E /* RtttlConfig.swift in Sources */,
				DD964FBD296E6B01007C176F /* EmojiOnlyTextField.swift in Sources */,
				DD8169FF272476C700F4AB02 /* LogDocument.swift in Sources */,
				DDC94FC129CE063B0082EA6E /* BatteryLevel.swift in Sources */,
				DDDB445429F8AD1600EE2349 /* Data.swift in Sources */,
				DDDB26462AACC0B7003AFCB7 /* NodeInfoItem.swift in Sources */,
				DD2AD8A8296D2DF9001FF0E7 /* MapViewSwiftUI.swift in Sources */,
				DD5E5213298EE33B00D21B61 /* deviceonly.pb.swift in Sources */,
				DD5E5208298EE33B00D21B61 /* rtttl.pb.swift in Sources */,
				DD6193792863875F00E59241 /* SerialConfig.swift in Sources */,
				DDDB263F2AABEE20003AFCB7 /* NodeList.swift in Sources */,
				DDA0B6B2294CDC55001356EC /* Channels.swift in Sources */,
				DDB8F4102A9EE5B400230ECE /* Messages.swift in Sources */,
				DDDB26482AACD6D1003AFCB7 /* NodeMapControl.swift in Sources */,
				DD4A911E2708C65400501B7E /* AppSettings.swift in Sources */,
				DD5E5209298EE33B00D21B61 /* module_config.pb.swift in Sources */,
				DD2160AF28C5552500C17253 /* MQTTConfig.swift in Sources */,
<<<<<<< HEAD
				DDC94FBD29C6B7D40082EA6E /* CarPlaySceneDelegate.swift in Sources */,
=======
				DD13AA492AB73BF400BA0C98 /* PositionPopover.swift in Sources */,
				6DEDA55C2A9592F900321D2E /* MessageEntityExtension.swift in Sources */,
>>>>>>> 94e2df48
				DDDB444229F8A88700EE2349 /* Double.swift in Sources */,
				DD5E520F298EE33B00D21B61 /* cannedmessages.pb.swift in Sources */,
				DDB75A232A13CDA9006ED576 /* BatteryLevelCompact.swift in Sources */,
				DDB75A162A0594AD006ED576 /* TileOverlay.swift in Sources */,
				DDF924CA26FBB953009FE055 /* ConnectedDevice.swift in Sources */,
				DD3CC6BE28E4CD9800FA9159 /* BatteryGauge.swift in Sources */,
				DD6193772862F90F00E59241 /* CannedMessagesConfig.swift in Sources */,
				DDDB444A29F8AA3A00EE2349 /* CLLocationCoordinate2D.swift in Sources */,
				DD41582628582E9B009B0E59 /* DeviceConfig.swift in Sources */,
				DD007BAE2AA4E91200F5FA12 /* MyInfoEntityExtension.swift in Sources */,
				DD3CC6B528E33FD100FA9159 /* ShareChannels.swift in Sources */,
				DD1BF2F92776FE2E008C8D2F /* UserMessageList.swift in Sources */,
				DD5E5207298EE33B00D21B61 /* connection_status.pb.swift in Sources */,
				DD3CC6C228EB9D4900FA9159 /* UpdateCoreData.swift in Sources */,
				DDE0F7C5295F77B700B8AAB3 /* AppSettingsEnums.swift in Sources */,
				DDB6ABE628B1406100384BA1 /* LoraConfigEnums.swift in Sources */,
				DDB8F4142A9EE5F000230ECE /* ChannelList.swift in Sources */,
				DDD43FE32A78C8900083A3E9 /* MqttClientProxyManager.swift in Sources */,
				DD007BB02AA5981000F5FA12 /* NodeInfoEntityExtension.swift in Sources */,
				DDDB26422AABF655003AFCB7 /* NodeListItem.swift in Sources */,
				DDDB444629F8A96500EE2349 /* Character.swift in Sources */,
				DD23A50F26FD1B4400D9B90C /* PeripheralModel.swift in Sources */,
				DDB6ABDB28B0AC6000384BA1 /* DistanceText.swift in Sources */,
				DD5E520D298EE33B00D21B61 /* storeforward.pb.swift in Sources */,
				DD94B7402ACCE3BE00DCD1D1 /* MapSettingsForm.swift in Sources */,
				DD964FC2297272AE007C176F /* WaypointEntityExtension.swift in Sources */,
				6DA39D8E2A92DC52007E311C /* MeshtasticAppDelegate.swift in Sources */,
				DD5E520A298EE33B00D21B61 /* channel.pb.swift in Sources */,
				DD8EBF43285058FA00426DCA /* DisplayConfig.swift in Sources */,
				DD964FC42974767D007C176F /* MapViewFitExtension.swift in Sources */,
				DD47E3D626F17ED900029299 /* CircleText.swift in Sources */,
				DDC2E18F26CE25FE0042C5E4 /* ContentView.swift in Sources */,
				DD2553572855B02500E55709 /* LoRaConfig.swift in Sources */,
				DD2DC2C029BCD8AB003B383C /* HardwareModels.swift in Sources */,
				DDB6ABD928B0A4BA00384BA1 /* BluetoothModes.swift in Sources */,
				DDD9E4E4284B208E003777C5 /* UserEntityExtension.swift in Sources */,
				DD2553592855B52700E55709 /* PositionConfig.swift in Sources */,
				DD97E96828EFE9A00056DDA4 /* About.swift in Sources */,
				DDDB444029F79AB000EE2349 /* UserDefaults.swift in Sources */,
				DDB6ABE028B13AC700384BA1 /* DeviceEnums.swift in Sources */,
				DD86D40C287F401000BAEB7A /* SaveChannelQRCode.swift in Sources */,
				DDA1C48E28DB49D3009933EC /* ChannelRoles.swift in Sources */,
				DD8ED9C8289CE4B900B3B0AB /* RoutingError.swift in Sources */,
				DD5E5202298EE33B00D21B61 /* admin.pb.swift in Sources */,
				DDC1B81A2AB5377B00C71E39 /* MessagesTips.swift in Sources */,
				DD964FC62975DBFD007C176F /* QueryCoreData.swift in Sources */,
				DDB75A112A059258006ED576 /* Url.swift in Sources */,
				DD8169FB271F1F3A00F4AB02 /* MeshLog.swift in Sources */,
				DD8ED9C52898D51F00B3B0AB /* NetworkConfig.swift in Sources */,
				DDC3B274283F411B00AC321C /* LastHeardText.swift in Sources */,
				DD2E65262767A01F00E45FC5 /* NodeDetailOld.swift in Sources */,
				DDDE5A1029AFE69700490C6C /* MeshActivityAttributes.swift in Sources */,
				DD1925B928CDA93900720036 /* SerialConfigEnums.swift in Sources */,
				DD86D4112881D16900BAEB7A /* WriteCsvFile.swift in Sources */,
				DDDB445029F8AC9C00EE2349 /* UIImage.swift in Sources */,
				DD86D40F2881BE4C00BAEB7A /* CsvDocument.swift in Sources */,
				DDB75A142A0593E2006ED576 /* OfflineTileManager.swift in Sources */,
				DDB75A1E2A0B0CD0006ED576 /* LoRaSignalStrengthIndicator.swift in Sources */,
				DDA6B2E928419CF2003E8C16 /* MeshPackets.swift in Sources */,
				DDCE4E2C2869F92900BE9F8F /* UserConfig.swift in Sources */,
				DDB75A212A12B954006ED576 /* LoRaSignalStrength.swift in Sources */,
				DD6193752862F6E600E59241 /* ExternalNotificationConfig.swift in Sources */,
				DDB6ABE428B13FFF00384BA1 /* DisplayEnums.swift in Sources */,
				DD86D40A287F04F100BAEB7A /* InvalidVersion.swift in Sources */,
				DDD94A502845C8F5004A87A0 /* DateTimeText.swift in Sources */,
				DD5E5212298EE33B00D21B61 /* apponly.pb.swift in Sources */,
				DDB6ABE228B13FB500384BA1 /* PositionConfigEnums.swift in Sources */,
				DD5E520E298EE33B00D21B61 /* mqtt.pb.swift in Sources */,
				DD994B69295F88B60013760A /* IntervalEnums.swift in Sources */,
				DD415828285859C4009B0E59 /* TelemetryConfig.swift in Sources */,
				DDDB443D29F6592F00EE2349 /* NetworkManager.swift in Sources */,
				DDB6CCFB2AAF805100945AF6 /* NodeMapSwiftUI.swift in Sources */,
				DD73FD1128750779000852D6 /* PositionLog.swift in Sources */,
				DD5E5206298EE33B00D21B61 /* localonly.pb.swift in Sources */,
				DD3CC6C028E7A60700FA9159 /* MessagingEnums.swift in Sources */,
				DD97E96628EFD9820056DDA4 /* MeshtasticLogo.swift in Sources */,
				DD5E523A298EFA5300D21B61 /* TelemetryWeather.swift in Sources */,
				C9697F9D279336B700250207 /* LocalMBTileOverlay.swift in Sources */,
				DD58C5F22919AD3C00D5BEFB /* ChannelEntityExtension.swift in Sources */,
				DDDB444E29F8AB0E00EE2349 /* Int.swift in Sources */,
				DD0F791B28713C8A00A6FDAD /* AdminMessageList.swift in Sources */,
				DD3CC6BC28E366DF00FA9159 /* Meshtastic.xcdatamodeld in Sources */,
				DDC4C9FF2A8D982900CE201C /* DetectionSensorConfig.swift in Sources */,
				DDDB26442AAC0206003AFCB7 /* NodeDetail.swift in Sources */,
				DD5E5210298EE33B00D21B61 /* telemetry.pb.swift in Sources */,
				DD77093F2AA1B146007A8BF0 /* UIColor.swift in Sources */,
				DD5E5205298EE33B00D21B61 /* mesh.pb.swift in Sources */,
				DDF6B2482A9AEBF500BA6931 /* StoreForward.swift in Sources */,
				DD8169F9271F1A6100F4AB02 /* MeshLogger.swift in Sources */,
				DD41582A28585C32009B0E59 /* RangeTestConfig.swift in Sources */,
				DD1925B728CDA5A400720036 /* CannedMessagesConfigEnums.swift in Sources */,
				DDDB444429F8A8DD00EE2349 /* Float.swift in Sources */,
				DD5E5211298EE33B00D21B61 /* remote_hardware.pb.swift in Sources */,
				DD5E5204298EE33B00D21B61 /* xmodem.pb.swift in Sources */,
				DDC2E15826CE248E0042C5E4 /* MeshtasticApp.swift in Sources */,
			);
			runOnlyForDeploymentPostprocessing = 0;
		};
		DDC2E16626CE248F0042C5E4 /* Sources */ = {
			isa = PBXSourcesBuildPhase;
			buildActionMask = 2147483647;
			files = (
				DDD3BBD5292D763200D609B3 /* MeshtasticTests.swift in Sources */,
			);
			runOnlyForDeploymentPostprocessing = 0;
		};
		DDC2E17126CE248F0042C5E4 /* Sources */ = {
			isa = PBXSourcesBuildPhase;
			buildActionMask = 2147483647;
			files = (
				DDC2E17A26CE248F0042C5E4 /* MeshtasticUITests.swift in Sources */,
			);
			runOnlyForDeploymentPostprocessing = 0;
		};
		DDCEBFCD29DE921000E4ACF2 /* Sources */ = {
			isa = PBXSourcesBuildPhase;
			buildActionMask = 2147483647;
			files = (
				DDCEBFD629DE921000E4ACF2 /* IntentHandler.swift in Sources */,
			);
			runOnlyForDeploymentPostprocessing = 0;
		};
		DDCEBFD829DE921000E4ACF2 /* Sources */ = {
			isa = PBXSourcesBuildPhase;
			buildActionMask = 2147483647;
			files = (
				DDCEBFE129DE921000E4ACF2 /* IntentViewController.swift in Sources */,
			);
			runOnlyForDeploymentPostprocessing = 0;
		};
		DDDE59F029AF163D00490C6C /* Sources */ = {
			isa = PBXSourcesBuildPhase;
			buildActionMask = 2147483647;
			files = (
				DDC94FC229CE063B0082EA6E /* BatteryLevel.swift in Sources */,
				DDDE5A1129AFE69700490C6C /* MeshActivityAttributes.swift in Sources */,
				DDDE59FB29AF163D00490C6C /* WidgetsLiveActivity.swift in Sources */,
				DDDE59F929AF163D00490C6C /* WidgetsBundle.swift in Sources */,
			);
			runOnlyForDeploymentPostprocessing = 0;
		};
/* End PBXSourcesBuildPhase section */

/* Begin PBXTargetDependency section */
		DDC2E16C26CE248F0042C5E4 /* PBXTargetDependency */ = {
			isa = PBXTargetDependency;
			target = DDC2E15326CE248E0042C5E4 /* Meshtastic */;
			targetProxy = DDC2E16B26CE248F0042C5E4 /* PBXContainerItemProxy */;
		};
		DDC2E17726CE248F0042C5E4 /* PBXTargetDependency */ = {
			isa = PBXTargetDependency;
			target = DDC2E15326CE248E0042C5E4 /* Meshtastic */;
			targetProxy = DDC2E17626CE248F0042C5E4 /* PBXContainerItemProxy */;
		};
		DDCEBFE729DE921000E4ACF2 /* PBXTargetDependency */ = {
			isa = PBXTargetDependency;
			target = DDCEBFDB29DE921000E4ACF2 /* MeshtasticIntentsUI */;
			targetProxy = DDCEBFE629DE921000E4ACF2 /* PBXContainerItemProxy */;
		};
		DDCEBFEB29DE921100E4ACF2 /* PBXTargetDependency */ = {
			isa = PBXTargetDependency;
			target = DDCEBFD029DE921000E4ACF2 /* MeshtasticIntents */;
			targetProxy = DDCEBFEA29DE921100E4ACF2 /* PBXContainerItemProxy */;
		};
		DDDE5A0229AF163E00490C6C /* PBXTargetDependency */ = {
			isa = PBXTargetDependency;
			platformFilter = ios;
			target = DDDE59F329AF163D00490C6C /* WidgetsExtension */;
			targetProxy = DDDE5A0129AF163E00490C6C /* PBXContainerItemProxy */;
		};
/* End PBXTargetDependency section */

/* Begin PBXVariantGroup section */
		DDCDC6CD29481FCC004C1DDA /* Localizable.strings */ = {
			isa = PBXVariantGroup;
			children = (
				DDCDC6CC29481FCC004C1DDA /* en */,
				DDCDC6CE294821AD004C1DDA /* de */,
				A65FA974296876BF00A97686 /* zh-Hans */,
				DDF6B24B2A9C2FC800BA6931 /* pl */,
			);
			name = Localizable.strings;
			sourceTree = "<group>";
		};
		DDCEBFE229DE921000E4ACF2 /* MainInterface.storyboard */ = {
			isa = PBXVariantGroup;
			children = (
				DDCEBFE329DE921000E4ACF2 /* Base */,
			);
			name = MainInterface.storyboard;
			sourceTree = "<group>";
		};
/* End PBXVariantGroup section */

/* Begin XCBuildConfiguration section */
		DDC2E17C26CE248F0042C5E4 /* Debug */ = {
			isa = XCBuildConfiguration;
			buildSettings = {
				ALWAYS_SEARCH_USER_PATHS = NO;
				CLANG_ANALYZER_LOCALIZABILITY_NONLOCALIZED = YES;
				CLANG_ANALYZER_NONNULL = YES;
				CLANG_ANALYZER_NUMBER_OBJECT_CONVERSION = YES_AGGRESSIVE;
				CLANG_CXX_LANGUAGE_STANDARD = "gnu++14";
				CLANG_CXX_LIBRARY = "libc++";
				CLANG_ENABLE_MODULES = YES;
				CLANG_ENABLE_OBJC_ARC = YES;
				CLANG_ENABLE_OBJC_WEAK = YES;
				CLANG_WARN_BLOCK_CAPTURE_AUTORELEASING = YES;
				CLANG_WARN_BOOL_CONVERSION = YES;
				CLANG_WARN_COMMA = YES;
				CLANG_WARN_CONSTANT_CONVERSION = YES;
				CLANG_WARN_DEPRECATED_OBJC_IMPLEMENTATIONS = YES;
				CLANG_WARN_DIRECT_OBJC_ISA_USAGE = YES_ERROR;
				CLANG_WARN_DOCUMENTATION_COMMENTS = YES;
				CLANG_WARN_EMPTY_BODY = YES;
				CLANG_WARN_ENUM_CONVERSION = YES;
				CLANG_WARN_INFINITE_RECURSION = YES;
				CLANG_WARN_INT_CONVERSION = YES;
				CLANG_WARN_NON_LITERAL_NULL_CONVERSION = YES;
				CLANG_WARN_OBJC_IMPLICIT_RETAIN_SELF = YES;
				CLANG_WARN_OBJC_LITERAL_CONVERSION = YES;
				CLANG_WARN_OBJC_ROOT_CLASS = YES_ERROR;
				CLANG_WARN_QUOTED_INCLUDE_IN_FRAMEWORK_HEADER = YES;
				CLANG_WARN_RANGE_LOOP_ANALYSIS = YES;
				CLANG_WARN_STRICT_PROTOTYPES = YES;
				CLANG_WARN_SUSPICIOUS_MOVE = YES;
				CLANG_WARN_UNGUARDED_AVAILABILITY = YES_AGGRESSIVE;
				CLANG_WARN_UNREACHABLE_CODE = YES;
				CLANG_WARN__DUPLICATE_METHOD_MATCH = YES;
				COPY_PHASE_STRIP = NO;
				DEBUG_INFORMATION_FORMAT = dwarf;
				ENABLE_STRICT_OBJC_MSGSEND = YES;
				ENABLE_TESTABILITY = YES;
				GCC_C_LANGUAGE_STANDARD = gnu11;
				GCC_DYNAMIC_NO_PIC = NO;
				GCC_NO_COMMON_BLOCKS = YES;
				GCC_OPTIMIZATION_LEVEL = 0;
				GCC_PREPROCESSOR_DEFINITIONS = (
					"DEBUG=1",
					"$(inherited)",
				);
				GCC_WARN_64_TO_32_BIT_CONVERSION = YES;
				GCC_WARN_ABOUT_RETURN_TYPE = YES_ERROR;
				GCC_WARN_UNDECLARED_SELECTOR = YES;
				GCC_WARN_UNINITIALIZED_AUTOS = YES_AGGRESSIVE;
				GCC_WARN_UNUSED_FUNCTION = YES;
				GCC_WARN_UNUSED_VARIABLE = YES;
				IPHONEOS_DEPLOYMENT_TARGET = 16.2;
				MTL_ENABLE_DEBUG_INFO = INCLUDE_SOURCE;
				MTL_FAST_MATH = YES;
				ONLY_ACTIVE_ARCH = YES;
				SDKROOT = iphoneos;
				SWIFT_ACTIVE_COMPILATION_CONDITIONS = DEBUG;
				SWIFT_OPTIMIZATION_LEVEL = "-Onone";
			};
			name = Debug;
		};
		DDC2E17D26CE248F0042C5E4 /* Release */ = {
			isa = XCBuildConfiguration;
			buildSettings = {
				ALWAYS_SEARCH_USER_PATHS = NO;
				CLANG_ANALYZER_LOCALIZABILITY_NONLOCALIZED = YES;
				CLANG_ANALYZER_NONNULL = YES;
				CLANG_ANALYZER_NUMBER_OBJECT_CONVERSION = YES_AGGRESSIVE;
				CLANG_CXX_LANGUAGE_STANDARD = "gnu++14";
				CLANG_CXX_LIBRARY = "libc++";
				CLANG_ENABLE_MODULES = YES;
				CLANG_ENABLE_OBJC_ARC = YES;
				CLANG_ENABLE_OBJC_WEAK = YES;
				CLANG_WARN_BLOCK_CAPTURE_AUTORELEASING = YES;
				CLANG_WARN_BOOL_CONVERSION = YES;
				CLANG_WARN_COMMA = YES;
				CLANG_WARN_CONSTANT_CONVERSION = YES;
				CLANG_WARN_DEPRECATED_OBJC_IMPLEMENTATIONS = YES;
				CLANG_WARN_DIRECT_OBJC_ISA_USAGE = YES_ERROR;
				CLANG_WARN_DOCUMENTATION_COMMENTS = YES;
				CLANG_WARN_EMPTY_BODY = YES;
				CLANG_WARN_ENUM_CONVERSION = YES;
				CLANG_WARN_INFINITE_RECURSION = YES;
				CLANG_WARN_INT_CONVERSION = YES;
				CLANG_WARN_NON_LITERAL_NULL_CONVERSION = YES;
				CLANG_WARN_OBJC_IMPLICIT_RETAIN_SELF = YES;
				CLANG_WARN_OBJC_LITERAL_CONVERSION = YES;
				CLANG_WARN_OBJC_ROOT_CLASS = YES_ERROR;
				CLANG_WARN_QUOTED_INCLUDE_IN_FRAMEWORK_HEADER = YES;
				CLANG_WARN_RANGE_LOOP_ANALYSIS = YES;
				CLANG_WARN_STRICT_PROTOTYPES = YES;
				CLANG_WARN_SUSPICIOUS_MOVE = YES;
				CLANG_WARN_UNGUARDED_AVAILABILITY = YES_AGGRESSIVE;
				CLANG_WARN_UNREACHABLE_CODE = YES;
				CLANG_WARN__DUPLICATE_METHOD_MATCH = YES;
				COPY_PHASE_STRIP = NO;
				DEBUG_INFORMATION_FORMAT = "dwarf-with-dsym";
				ENABLE_NS_ASSERTIONS = NO;
				ENABLE_STRICT_OBJC_MSGSEND = YES;
				GCC_C_LANGUAGE_STANDARD = gnu11;
				GCC_NO_COMMON_BLOCKS = YES;
				GCC_WARN_64_TO_32_BIT_CONVERSION = YES;
				GCC_WARN_ABOUT_RETURN_TYPE = YES_ERROR;
				GCC_WARN_UNDECLARED_SELECTOR = YES;
				GCC_WARN_UNINITIALIZED_AUTOS = YES_AGGRESSIVE;
				GCC_WARN_UNUSED_FUNCTION = YES;
				GCC_WARN_UNUSED_VARIABLE = YES;
				IPHONEOS_DEPLOYMENT_TARGET = 16.2;
				MTL_ENABLE_DEBUG_INFO = NO;
				MTL_FAST_MATH = YES;
				ONLY_ACTIVE_ARCH = YES;
				SDKROOT = iphoneos;
				SWIFT_COMPILATION_MODE = wholemodule;
				SWIFT_OPTIMIZATION_LEVEL = "-O";
				TARGETED_DEVICE_FAMILY = "1,2,6";
				VALIDATE_PRODUCT = YES;
			};
			name = Release;
		};
		DDC2E17F26CE248F0042C5E4 /* Debug */ = {
			isa = XCBuildConfiguration;
			buildSettings = {
				ALWAYS_EMBED_SWIFT_STANDARD_LIBRARIES = YES;
				ASSETCATALOG_COMPILER_APPICON_NAME = AppIcon;
				ASSETCATALOG_COMPILER_GLOBAL_ACCENT_COLOR_NAME = AccentColor;
				ASSETCATALOG_COMPILER_INCLUDE_ALL_APPICON_ASSETS = YES;
				CLANG_ENABLE_MODULES = YES;
				CODE_SIGN_ENTITLEMENTS = Meshtastic/Meshtastic.entitlements;
				"CODE_SIGN_IDENTITY[sdk=macosx*]" = "Apple Development";
				CODE_SIGN_STYLE = Automatic;
				CURRENT_PROJECT_VERSION = 1;
				DEVELOPMENT_ASSET_PATHS = "\"Meshtastic/Preview Content\"";
				DEVELOPMENT_TEAM = GCH7VS5Y9R;
				ENABLE_PREVIEWS = YES;
				INFOPLIST_FILE = Meshtastic/Info.plist;
				INFOPLIST_KEY_CFBundleDisplayName = Meshtastic;
				INFOPLIST_KEY_LSApplicationCategoryType = "public.app-category.utilities";
				IPHONEOS_DEPLOYMENT_TARGET = 16.2;
				LD_RUNPATH_SEARCH_PATHS = (
					"$(inherited)",
					"@executable_path/Frameworks",
				);
				MARKETING_VERSION = 2.2.8;
				PRODUCT_BUNDLE_IDENTIFIER = gvh.MeshtasticClient;
				PRODUCT_NAME = "$(TARGET_NAME)";
				SUPPORTS_MACCATALYST = YES;
				SUPPORTS_MAC_DESIGNED_FOR_IPHONE_IPAD = NO;
				SWIFT_OPTIMIZATION_LEVEL = "-Onone";
				SWIFT_VERSION = 5.0;
				TARGETED_DEVICE_FAMILY = "1,2";
			};
			name = Debug;
		};
		DDC2E18026CE248F0042C5E4 /* Release */ = {
			isa = XCBuildConfiguration;
			buildSettings = {
				ALWAYS_EMBED_SWIFT_STANDARD_LIBRARIES = YES;
				ASSETCATALOG_COMPILER_APPICON_NAME = AppIcon;
				ASSETCATALOG_COMPILER_GLOBAL_ACCENT_COLOR_NAME = AccentColor;
				ASSETCATALOG_COMPILER_INCLUDE_ALL_APPICON_ASSETS = YES;
				CLANG_ENABLE_MODULES = YES;
				CODE_SIGN_ENTITLEMENTS = Meshtastic/Meshtastic.entitlements;
				"CODE_SIGN_IDENTITY[sdk=macosx*]" = "Apple Development";
				CODE_SIGN_STYLE = Automatic;
				CURRENT_PROJECT_VERSION = 1;
				DEVELOPMENT_ASSET_PATHS = "\"Meshtastic/Preview Content\"";
				DEVELOPMENT_TEAM = GCH7VS5Y9R;
				ENABLE_PREVIEWS = YES;
				INFOPLIST_FILE = Meshtastic/Info.plist;
				INFOPLIST_KEY_CFBundleDisplayName = Meshtastic;
				INFOPLIST_KEY_LSApplicationCategoryType = "public.app-category.utilities";
				IPHONEOS_DEPLOYMENT_TARGET = 16.2;
				LD_RUNPATH_SEARCH_PATHS = (
					"$(inherited)",
					"@executable_path/Frameworks",
				);
				MARKETING_VERSION = 2.2.8;
				PRODUCT_BUNDLE_IDENTIFIER = gvh.MeshtasticClient;
				PRODUCT_NAME = "$(TARGET_NAME)";
				SUPPORTS_MACCATALYST = YES;
				SUPPORTS_MAC_DESIGNED_FOR_IPHONE_IPAD = NO;
				SWIFT_VERSION = 5.0;
				TARGETED_DEVICE_FAMILY = "1,2";
			};
			name = Release;
		};
		DDC2E18226CE248F0042C5E4 /* Debug */ = {
			isa = XCBuildConfiguration;
			buildSettings = {
				ALWAYS_EMBED_SWIFT_STANDARD_LIBRARIES = YES;
				BUNDLE_LOADER = "$(TEST_HOST)";
				CLANG_ENABLE_MODULES = YES;
				"CODE_SIGN_IDENTITY[sdk=macosx*]" = "Apple Development";
				CODE_SIGN_STYLE = Automatic;
				DEVELOPMENT_TEAM = GCH7VS5Y9R;
				INFOPLIST_FILE = MeshtasticTests/Info.plist;
				IPHONEOS_DEPLOYMENT_TARGET = 16.2;
				LD_RUNPATH_SEARCH_PATHS = (
					"$(inherited)",
					"@executable_path/Frameworks",
					"@loader_path/Frameworks",
				);
				PRODUCT_BUNDLE_IDENTIFIER = gvh.MeshtasticTests;
				PRODUCT_NAME = "$(TARGET_NAME)";
				SWIFT_OPTIMIZATION_LEVEL = "-Onone";
				SWIFT_VERSION = 5.0;
				TARGETED_DEVICE_FAMILY = "1,2";
				TEST_HOST = "$(BUILT_PRODUCTS_DIR)/Meshtastic.app/Meshtastic";
			};
			name = Debug;
		};
		DDC2E18326CE248F0042C5E4 /* Release */ = {
			isa = XCBuildConfiguration;
			buildSettings = {
				ALWAYS_EMBED_SWIFT_STANDARD_LIBRARIES = YES;
				BUNDLE_LOADER = "$(TEST_HOST)";
				CLANG_ENABLE_MODULES = YES;
				"CODE_SIGN_IDENTITY[sdk=macosx*]" = "Apple Development";
				CODE_SIGN_STYLE = Automatic;
				DEVELOPMENT_TEAM = GCH7VS5Y9R;
				INFOPLIST_FILE = MeshtasticTests/Info.plist;
				IPHONEOS_DEPLOYMENT_TARGET = 16.2;
				LD_RUNPATH_SEARCH_PATHS = (
					"$(inherited)",
					"@executable_path/Frameworks",
					"@loader_path/Frameworks",
				);
				PRODUCT_BUNDLE_IDENTIFIER = gvh.MeshtasticTests;
				PRODUCT_NAME = "$(TARGET_NAME)";
				SWIFT_VERSION = 5.0;
				TARGETED_DEVICE_FAMILY = "1,2";
				TEST_HOST = "$(BUILT_PRODUCTS_DIR)/Meshtastic.app/Meshtastic";
			};
			name = Release;
		};
		DDC2E18526CE248F0042C5E4 /* Debug */ = {
			isa = XCBuildConfiguration;
			buildSettings = {
				ALWAYS_EMBED_SWIFT_STANDARD_LIBRARIES = YES;
				CODE_SIGN_STYLE = Automatic;
				DEVELOPMENT_TEAM = GCH7VS5Y9R;
				INFOPLIST_FILE = MeshtasticUITests/Info.plist;
				IPHONEOS_DEPLOYMENT_TARGET = 16.2;
				LD_RUNPATH_SEARCH_PATHS = (
					"$(inherited)",
					"@executable_path/Frameworks",
					"@loader_path/Frameworks",
				);
				PRODUCT_BUNDLE_IDENTIFIER = gvh.MeshtasticUITests;
				PRODUCT_NAME = "$(TARGET_NAME)";
				SWIFT_VERSION = 5.0;
				TARGETED_DEVICE_FAMILY = "1,2";
				TEST_TARGET_NAME = Meshtastic;
			};
			name = Debug;
		};
		DDC2E18626CE248F0042C5E4 /* Release */ = {
			isa = XCBuildConfiguration;
			buildSettings = {
				ALWAYS_EMBED_SWIFT_STANDARD_LIBRARIES = YES;
				CODE_SIGN_STYLE = Automatic;
				DEVELOPMENT_TEAM = GCH7VS5Y9R;
				INFOPLIST_FILE = MeshtasticUITests/Info.plist;
				IPHONEOS_DEPLOYMENT_TARGET = 16.2;
				LD_RUNPATH_SEARCH_PATHS = (
					"$(inherited)",
					"@executable_path/Frameworks",
					"@loader_path/Frameworks",
				);
				PRODUCT_BUNDLE_IDENTIFIER = gvh.MeshtasticUITests;
				PRODUCT_NAME = "$(TARGET_NAME)";
				SWIFT_VERSION = 5.0;
				TARGETED_DEVICE_FAMILY = "1,2";
				TEST_TARGET_NAME = Meshtastic;
			};
			name = Release;
		};
		DDCEBFEF29DE921100E4ACF2 /* Debug */ = {
			isa = XCBuildConfiguration;
			buildSettings = {
				CLANG_CXX_LANGUAGE_STANDARD = "gnu++20";
				CODE_SIGN_ENTITLEMENTS = MeshtasticIntentsUI/MeshtasticIntentsUI.entitlements;
				CODE_SIGN_STYLE = Automatic;
				CURRENT_PROJECT_VERSION = 1;
				DEVELOPMENT_TEAM = GCH7VS5Y9R;
				GENERATE_INFOPLIST_FILE = YES;
				INFOPLIST_FILE = MeshtasticIntentsUI/Info.plist;
				INFOPLIST_KEY_CFBundleDisplayName = MeshtasticIntentsUI;
				INFOPLIST_KEY_NSHumanReadableCopyright = "";
				IPHONEOS_DEPLOYMENT_TARGET = 16.4;
				LD_RUNPATH_SEARCH_PATHS = (
					"$(inherited)",
					"@executable_path/Frameworks",
					"@executable_path/../../Frameworks",
				);
				MARKETING_VERSION = 1.0;
				PRODUCT_BUNDLE_IDENTIFIER = gvh.MeshtasticClient.MeshtasticIntentsUI;
				PRODUCT_NAME = "$(TARGET_NAME)";
				SKIP_INSTALL = YES;
				SUPPORTS_MACCATALYST = YES;
				SWIFT_EMIT_LOC_STRINGS = YES;
				SWIFT_VERSION = 5.0;
				TARGETED_DEVICE_FAMILY = "1,2";
			};
			name = Debug;
		};
		DDCEBFF029DE921100E4ACF2 /* Release */ = {
			isa = XCBuildConfiguration;
			buildSettings = {
				CLANG_CXX_LANGUAGE_STANDARD = "gnu++20";
				CODE_SIGN_ENTITLEMENTS = MeshtasticIntentsUI/MeshtasticIntentsUI.entitlements;
				CODE_SIGN_STYLE = Automatic;
				CURRENT_PROJECT_VERSION = 1;
				DEVELOPMENT_TEAM = GCH7VS5Y9R;
				GENERATE_INFOPLIST_FILE = YES;
				INFOPLIST_FILE = MeshtasticIntentsUI/Info.plist;
				INFOPLIST_KEY_CFBundleDisplayName = MeshtasticIntentsUI;
				INFOPLIST_KEY_NSHumanReadableCopyright = "";
				IPHONEOS_DEPLOYMENT_TARGET = 16.4;
				LD_RUNPATH_SEARCH_PATHS = (
					"$(inherited)",
					"@executable_path/Frameworks",
					"@executable_path/../../Frameworks",
				);
				MARKETING_VERSION = 1.0;
				PRODUCT_BUNDLE_IDENTIFIER = gvh.MeshtasticClient.MeshtasticIntentsUI;
				PRODUCT_NAME = "$(TARGET_NAME)";
				SKIP_INSTALL = YES;
				SUPPORTS_MACCATALYST = YES;
				SWIFT_EMIT_LOC_STRINGS = YES;
				SWIFT_VERSION = 5.0;
				TARGETED_DEVICE_FAMILY = "1,2";
			};
			name = Release;
		};
		DDCEBFF229DE921100E4ACF2 /* Debug */ = {
			isa = XCBuildConfiguration;
			buildSettings = {
				CLANG_CXX_LANGUAGE_STANDARD = "gnu++20";
				CODE_SIGN_ENTITLEMENTS = MeshtasticIntents/MeshtasticIntents.entitlements;
				CODE_SIGN_STYLE = Automatic;
				CURRENT_PROJECT_VERSION = 1;
				DEVELOPMENT_TEAM = GCH7VS5Y9R;
				GENERATE_INFOPLIST_FILE = YES;
				INFOPLIST_FILE = MeshtasticIntents/Info.plist;
				INFOPLIST_KEY_CFBundleDisplayName = MeshtasticIntents;
				INFOPLIST_KEY_NSHumanReadableCopyright = "";
				IPHONEOS_DEPLOYMENT_TARGET = 16.4;
				LD_RUNPATH_SEARCH_PATHS = (
					"$(inherited)",
					"@executable_path/Frameworks",
					"@executable_path/../../Frameworks",
				);
				MARKETING_VERSION = 1.0;
				PRODUCT_BUNDLE_IDENTIFIER = gvh.MeshtasticClient.MeshtasticIntents;
				PRODUCT_NAME = "$(TARGET_NAME)";
				SKIP_INSTALL = YES;
				SUPPORTS_MACCATALYST = YES;
				SWIFT_EMIT_LOC_STRINGS = YES;
				SWIFT_VERSION = 5.0;
				TARGETED_DEVICE_FAMILY = "1,2";
			};
			name = Debug;
		};
		DDCEBFF329DE921100E4ACF2 /* Release */ = {
			isa = XCBuildConfiguration;
			buildSettings = {
				CLANG_CXX_LANGUAGE_STANDARD = "gnu++20";
				CODE_SIGN_ENTITLEMENTS = MeshtasticIntents/MeshtasticIntents.entitlements;
				CODE_SIGN_STYLE = Automatic;
				CURRENT_PROJECT_VERSION = 1;
				DEVELOPMENT_TEAM = GCH7VS5Y9R;
				GENERATE_INFOPLIST_FILE = YES;
				INFOPLIST_FILE = MeshtasticIntents/Info.plist;
				INFOPLIST_KEY_CFBundleDisplayName = MeshtasticIntents;
				INFOPLIST_KEY_NSHumanReadableCopyright = "";
				IPHONEOS_DEPLOYMENT_TARGET = 16.4;
				LD_RUNPATH_SEARCH_PATHS = (
					"$(inherited)",
					"@executable_path/Frameworks",
					"@executable_path/../../Frameworks",
				);
				MARKETING_VERSION = 1.0;
				PRODUCT_BUNDLE_IDENTIFIER = gvh.MeshtasticClient.MeshtasticIntents;
				PRODUCT_NAME = "$(TARGET_NAME)";
				SKIP_INSTALL = YES;
				SUPPORTS_MACCATALYST = YES;
				SWIFT_EMIT_LOC_STRINGS = YES;
				SWIFT_VERSION = 5.0;
				TARGETED_DEVICE_FAMILY = "1,2";
			};
			name = Release;
		};
		DDDE5A0629AF163F00490C6C /* Debug */ = {
			isa = XCBuildConfiguration;
			buildSettings = {
				ASSETCATALOG_COMPILER_GLOBAL_ACCENT_COLOR_NAME = AccentColor;
				ASSETCATALOG_COMPILER_WIDGET_BACKGROUND_COLOR_NAME = WidgetBackground;
				CLANG_CXX_LANGUAGE_STANDARD = "gnu++20";
				CODE_SIGN_ENTITLEMENTS = Widgets/WidgetsExtension.entitlements;
				CODE_SIGN_IDENTITY = "Apple Development";
				CODE_SIGN_STYLE = Automatic;
				CURRENT_PROJECT_VERSION = 1;
				DEVELOPMENT_TEAM = GCH7VS5Y9R;
				GENERATE_INFOPLIST_FILE = YES;
				INFOPLIST_FILE = Widgets/Info.plist;
				INFOPLIST_KEY_CFBundleDisplayName = Widgets;
				INFOPLIST_KEY_NSHumanReadableCopyright = "";
				IPHONEOS_DEPLOYMENT_TARGET = 16.2;
				LD_RUNPATH_SEARCH_PATHS = (
					"$(inherited)",
					"@executable_path/Frameworks",
					"@executable_path/../../Frameworks",
				);
				MARKETING_VERSION = 2.2.8;
				PRODUCT_BUNDLE_IDENTIFIER = gvh.MeshtasticClient.Widgets;
				PRODUCT_NAME = "$(TARGET_NAME)";
				PROVISIONING_PROFILE_SPECIFIER = "";
				SKIP_INSTALL = YES;
				SUPPORTS_MACCATALYST = NO;
				SWIFT_EMIT_LOC_STRINGS = YES;
				SWIFT_VERSION = 5.0;
				TARGETED_DEVICE_FAMILY = "1,2";
			};
			name = Debug;
		};
		DDDE5A0729AF163F00490C6C /* Release */ = {
			isa = XCBuildConfiguration;
			buildSettings = {
				ASSETCATALOG_COMPILER_GLOBAL_ACCENT_COLOR_NAME = AccentColor;
				ASSETCATALOG_COMPILER_WIDGET_BACKGROUND_COLOR_NAME = WidgetBackground;
				CLANG_CXX_LANGUAGE_STANDARD = "gnu++20";
				CODE_SIGN_ENTITLEMENTS = Widgets/WidgetsExtension.entitlements;
				CODE_SIGN_IDENTITY = "Apple Development";
				CODE_SIGN_STYLE = Automatic;
				CURRENT_PROJECT_VERSION = 1;
				DEVELOPMENT_TEAM = GCH7VS5Y9R;
				GENERATE_INFOPLIST_FILE = YES;
				INFOPLIST_FILE = Widgets/Info.plist;
				INFOPLIST_KEY_CFBundleDisplayName = Widgets;
				INFOPLIST_KEY_NSHumanReadableCopyright = "";
				IPHONEOS_DEPLOYMENT_TARGET = 16.2;
				LD_RUNPATH_SEARCH_PATHS = (
					"$(inherited)",
					"@executable_path/Frameworks",
					"@executable_path/../../Frameworks",
				);
				MARKETING_VERSION = 2.2.8;
				PRODUCT_BUNDLE_IDENTIFIER = gvh.MeshtasticClient.Widgets;
				PRODUCT_NAME = "$(TARGET_NAME)";
				PROVISIONING_PROFILE_SPECIFIER = "";
				SKIP_INSTALL = YES;
				SUPPORTS_MACCATALYST = NO;
				SWIFT_EMIT_LOC_STRINGS = YES;
				SWIFT_VERSION = 5.0;
				TARGETED_DEVICE_FAMILY = "1,2";
			};
			name = Release;
		};
/* End XCBuildConfiguration section */

/* Begin XCConfigurationList section */
		DDC2E14F26CE248E0042C5E4 /* Build configuration list for PBXProject "Meshtastic" */ = {
			isa = XCConfigurationList;
			buildConfigurations = (
				DDC2E17C26CE248F0042C5E4 /* Debug */,
				DDC2E17D26CE248F0042C5E4 /* Release */,
			);
			defaultConfigurationIsVisible = 0;
			defaultConfigurationName = Release;
		};
		DDC2E17E26CE248F0042C5E4 /* Build configuration list for PBXNativeTarget "Meshtastic" */ = {
			isa = XCConfigurationList;
			buildConfigurations = (
				DDC2E17F26CE248F0042C5E4 /* Debug */,
				DDC2E18026CE248F0042C5E4 /* Release */,
			);
			defaultConfigurationIsVisible = 0;
			defaultConfigurationName = Release;
		};
		DDC2E18126CE248F0042C5E4 /* Build configuration list for PBXNativeTarget "MeshtasticTests" */ = {
			isa = XCConfigurationList;
			buildConfigurations = (
				DDC2E18226CE248F0042C5E4 /* Debug */,
				DDC2E18326CE248F0042C5E4 /* Release */,
			);
			defaultConfigurationIsVisible = 0;
			defaultConfigurationName = Release;
		};
		DDC2E18426CE248F0042C5E4 /* Build configuration list for PBXNativeTarget "MeshtasticUITests" */ = {
			isa = XCConfigurationList;
			buildConfigurations = (
				DDC2E18526CE248F0042C5E4 /* Debug */,
				DDC2E18626CE248F0042C5E4 /* Release */,
			);
			defaultConfigurationIsVisible = 0;
			defaultConfigurationName = Release;
		};
		DDCEBFEE29DE921100E4ACF2 /* Build configuration list for PBXNativeTarget "MeshtasticIntentsUI" */ = {
			isa = XCConfigurationList;
			buildConfigurations = (
				DDCEBFEF29DE921100E4ACF2 /* Debug */,
				DDCEBFF029DE921100E4ACF2 /* Release */,
			);
			defaultConfigurationIsVisible = 0;
			defaultConfigurationName = Release;
		};
		DDCEBFF129DE921100E4ACF2 /* Build configuration list for PBXNativeTarget "MeshtasticIntents" */ = {
			isa = XCConfigurationList;
			buildConfigurations = (
				DDCEBFF229DE921100E4ACF2 /* Debug */,
				DDCEBFF329DE921100E4ACF2 /* Release */,
			);
			defaultConfigurationIsVisible = 0;
			defaultConfigurationName = Release;
		};
		DDDE5A0529AF163F00490C6C /* Build configuration list for PBXNativeTarget "WidgetsExtension" */ = {
			isa = XCConfigurationList;
			buildConfigurations = (
				DDDE5A0629AF163F00490C6C /* Debug */,
				DDDE5A0729AF163F00490C6C /* Release */,
			);
			defaultConfigurationIsVisible = 0;
			defaultConfigurationName = Release;
		};
/* End XCConfigurationList section */

/* Begin XCRemoteSwiftPackageReference section */
		C9697FA327933B8C00250207 /* XCRemoteSwiftPackageReference "SQLite.swift" */ = {
			isa = XCRemoteSwiftPackageReference;
			repositoryURL = "https://github.com/stephencelis/SQLite.swift.git";
			requirement = {
				kind = upToNextMajorVersion;
				minimumVersion = 0.9.2;
			};
		};
		DD0D3D202A55CEB10066DB71 /* XCRemoteSwiftPackageReference "CocoaMQTT" */ = {
			isa = XCRemoteSwiftPackageReference;
			repositoryURL = "https://github.com/emqx/CocoaMQTT";
			requirement = {
				kind = upToNextMajorVersion;
				minimumVersion = 2.0.0;
			};
		};
		DD5394FA276993AD00AD86B1 /* XCRemoteSwiftPackageReference "swift-protobuf" */ = {
			isa = XCRemoteSwiftPackageReference;
			repositoryURL = "https://github.com/apple/swift-protobuf.git";
			requirement = {
				kind = upToNextMajorVersion;
				minimumVersion = 1.19.0;
			};
		};
/* End XCRemoteSwiftPackageReference section */

/* Begin XCSwiftPackageProductDependency section */
		C9697FA427933B8C00250207 /* SQLite */ = {
			isa = XCSwiftPackageProductDependency;
			package = C9697FA327933B8C00250207 /* XCRemoteSwiftPackageReference "SQLite.swift" */;
			productName = SQLite;
		};
		DD0D3D212A55CEB10066DB71 /* CocoaMQTT */ = {
			isa = XCSwiftPackageProductDependency;
			package = DD0D3D202A55CEB10066DB71 /* XCRemoteSwiftPackageReference "CocoaMQTT" */;
			productName = CocoaMQTT;
		};
		DD5394FB276993AD00AD86B1 /* SwiftProtobuf */ = {
			isa = XCSwiftPackageProductDependency;
			package = DD5394FA276993AD00AD86B1 /* XCRemoteSwiftPackageReference "swift-protobuf" */;
			productName = SwiftProtobuf;
		};
/* End XCSwiftPackageProductDependency section */

/* Begin XCVersionGroup section */
		DD3CC6BA28E366DF00FA9159 /* Meshtastic.xcdatamodeld */ = {
			isa = XCVersionGroup;
			children = (
				DD2CC2E52ABFE04E00EDFDA7 /* MeshtasticDataModelV19.xcdatamodel */,
				DDDB26492AAD743E003AFCB7 /* MeshtasticDataModelV18.xcdatamodel */,
				DDF6B2462A9AEB9E00BA6931 /* MeshtasticDataModelV17.xcdatamodel */,
				DDC4CA012A8DAA3800CE201C /* MeshtasticDataModelV16.xcdatamodel */,
				DD14E72C2A80738F006E39BC /* MeshtasticDataModelV15.xcdatamodel */,
				DD0E9C222A30CE3A00580CBB /* MeshtasticDataModelV14.xcdatamodel */,
				DDB75A1F2A10766D006ED576 /* MeshtasticDataModelV13.xcdatamodel */,
				DDB759E12A04B264006ED576 /* MeshtasticDataModelV12.xcdatamodel */,
				DDDEE5E229DBE43E00A8E078 /* MeshtasticDataModelV11.xcdatamodel */,
				DDC94FC329CED7280082EA6E /* MeshtasticDataModelV10.xcdatamodel */,
				DDDD527729B5B83F0045BC3C /* MeshtasticDataModelV9.xcdatamodel */,
				DDBA45EC299ED78100DEEDDC /* MeshtasticDataModelV8.xcdatamodel */,
				DD5E51CC2986643400D21B61 /* MeshtasticDataModelV7.xcdatamodel */,
				DD964FC029724F6D007C176F /* MeshtasticDataModelV6.xcdatamodel */,
				DD457BC4295D5E35004BCE4D /* MeshtasticDataModelV5.xcdatamodel */,
				DDEE03EC29544A1000FCAD57 /* MeshtasticDataModelV4.xcdatamodel */,
				DDCDC69A29467643004C1DDA /* MeshtasticDataModelV3.xcdatamodel */,
				DD5D0A9A2931AD6B00F7EA61 /* MeshtasticDataModelV2.xcdatamodel */,
				DD3CC6BB28E366DF00FA9159 /* MeshtasticDataModel.xcdatamodel */,
			);
			currentVersion = DD2CC2E52ABFE04E00EDFDA7 /* MeshtasticDataModelV19.xcdatamodel */;
			name = Meshtastic.xcdatamodeld;
			path = Meshtastic/Meshtastic.xcdatamodeld;
			sourceTree = "<group>";
			versionGroupType = wrapper.xcdatamodel;
		};
/* End XCVersionGroup section */
	};
	rootObject = DDC2E14C26CE248E0042C5E4 /* Project object */;
}<|MERGE_RESOLUTION|>--- conflicted
+++ resolved
@@ -734,12 +734,9 @@
 		DDC2E15626CE248E0042C5E4 /* Meshtastic */ = {
 			isa = PBXGroup;
 			children = (
-<<<<<<< HEAD
 				DDC94FBB29C6B7C00082EA6E /* CarPlay */,
 				DDDB443E29F79A9400EE2349 /* Extensions */,
-=======
 				DD7709392AA1ABA1007A8BF0 /* Tips */,
->>>>>>> 94e2df48
 				DD90860A26F645B700DC5189 /* Meshtastic.entitlements */,
 				DD8ED9C6289CE4A100B3B0AB /* Enums */,
 				DD86D40D2881BDB300BAEB7A /* Export */,
@@ -881,7 +878,6 @@
 			path = Mqtt;
 			sourceTree = "<group>";
 		};
-<<<<<<< HEAD
 		DDC94FBB29C6B7C00082EA6E /* CarPlay */ = {
 			isa = PBXGroup;
 			children = (
@@ -909,7 +905,6 @@
 				DDCEBFE529DE921000E4ACF2 /* Info.plist */,
 			);
 			path = MeshtasticIntentsUI;
-=======
 		DDDB26402AABEF7B003AFCB7 /* Helpers */ = {
 			isa = PBXGroup;
 			children = (
@@ -925,7 +920,6 @@
 			path = Helpers;
 			sourceTree = "<group>";
 		};
->>>>>>> 94e2df48
 		DDDB443E29F79A9400EE2349 /* Extensions */ = {
 			isa = PBXGroup;
 			children = (
@@ -1269,12 +1263,9 @@
 				DD4A911E2708C65400501B7E /* AppSettings.swift in Sources */,
 				DD5E5209298EE33B00D21B61 /* module_config.pb.swift in Sources */,
 				DD2160AF28C5552500C17253 /* MQTTConfig.swift in Sources */,
-<<<<<<< HEAD
 				DDC94FBD29C6B7D40082EA6E /* CarPlaySceneDelegate.swift in Sources */,
-=======
 				DD13AA492AB73BF400BA0C98 /* PositionPopover.swift in Sources */,
 				6DEDA55C2A9592F900321D2E /* MessageEntityExtension.swift in Sources */,
->>>>>>> 94e2df48
 				DDDB444229F8A88700EE2349 /* Double.swift in Sources */,
 				DD5E520F298EE33B00D21B61 /* cannedmessages.pb.swift in Sources */,
 				DDB75A232A13CDA9006ED576 /* BatteryLevelCompact.swift in Sources */,
