--- conflicted
+++ resolved
@@ -248,15 +248,12 @@
 		2519268F2C3CB44900249DF5 /* ClientHistoryButton.swift */ = {isa = PBXFileReference; lastKnownFileType = sourcecode.swift; path = ClientHistoryButton.swift; sourceTree = "<group>"; };
 		251926912C3CB52300249DF5 /* DeleteNodeButton.swift */ = {isa = PBXFileReference; lastKnownFileType = sourcecode.swift; path = DeleteNodeButton.swift; sourceTree = "<group>"; };
 		25AECD4E2C2F723200862C8E /* Localizable.xcstrings */ = {isa = PBXFileReference; lastKnownFileType = text.json.xcstrings; path = Localizable.xcstrings; sourceTree = "<group>"; };
-<<<<<<< HEAD
 		25F5D5BD2C3F6D87008036E3 /* NavigationState.swift */ = {isa = PBXFileReference; lastKnownFileType = sourcecode.swift; path = NavigationState.swift; sourceTree = "<group>"; };
 		25F5D5BF2C3F6DA6008036E3 /* Router.swift */ = {isa = PBXFileReference; lastKnownFileType = sourcecode.swift; path = Router.swift; sourceTree = "<group>"; };
 		25F5D5C12C3F6E4B008036E3 /* AppState.swift */ = {isa = PBXFileReference; lastKnownFileType = sourcecode.swift; path = AppState.swift; sourceTree = "<group>"; };
 		25F5D5C72C4375A8008036E3 /* MeshtasticTests.xctest */ = {isa = PBXFileReference; explicitFileType = wrapper.cfbundle; includeInIndex = 0; path = MeshtasticTests.xctest; sourceTree = BUILT_PRODUCTS_DIR; };
 		25F5D5D02C4375DF008036E3 /* RouterTests.swift */ = {isa = PBXFileReference; lastKnownFileType = sourcecode.swift; path = RouterTests.swift; sourceTree = "<group>"; };
-=======
 		25C49D8F2C471AEA0024FBD1 /* Constants.swift */ = {isa = PBXFileReference; lastKnownFileType = sourcecode.swift; path = Constants.swift; sourceTree = "<group>"; };
->>>>>>> d416b7b6
 		6D825E612C34786C008DBEE4 /* CommonRegex.swift */ = {isa = PBXFileReference; lastKnownFileType = sourcecode.swift; path = CommonRegex.swift; sourceTree = "<group>"; };
 		6DA39D8D2A92DC52007E311C /* MeshtasticAppDelegate.swift */ = {isa = PBXFileReference; lastKnownFileType = sourcecode.swift; path = MeshtasticAppDelegate.swift; sourceTree = "<group>"; };
 		6DEDA5592A957B8E00321D2E /* DetectionSensorLog.swift */ = {isa = PBXFileReference; lastKnownFileType = sourcecode.swift; path = DetectionSensorLog.swift; sourceTree = "<group>"; };
