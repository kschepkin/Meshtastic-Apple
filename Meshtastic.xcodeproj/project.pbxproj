--- conflicted
+++ resolved
@@ -273,7 +273,6 @@
 			path = Custom;
 			sourceTree = "<group>";
 		};
-<<<<<<< HEAD
 		DD2160AC28C5019400C17253 /* Messages */ = {
 			isa = PBXGroup;
 			children = (
@@ -282,8 +281,6 @@
 			path = Messages;
 			sourceTree = "<group>";
 		};
-=======
->>>>>>> 7c7129cd
 		DD47E3CA26F0E50300029299 /* Nodes */ = {
 			isa = PBXGroup;
 			children = (
