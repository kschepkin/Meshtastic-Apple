--- conflicted
+++ resolved
@@ -171,6 +171,7 @@
 							 }
 						 }
 						 .pickerStyle(DefaultPickerStyle())
+						TextField("Custom Tile Server", text: $userSettings.meshMapCustomTileServer)
 					}
 					Section(header: Text("DEBUG")) {
 						// Toggle(isOn: $userSettings.meshActivityLog) {
@@ -185,19 +186,6 @@
 							.listRowSeparator(.visible)
 						}
 					}
-<<<<<<< HEAD
-					Section(header: Text("MAP OPTIONS")) {
-						 Picker("Base Map (Apple)", selection: $userSettings.meshMapType) {
-							 ForEach(MeshMapType.allCases) { map in
-								 Text(map.description)
-							 }
-						 }
-						 .pickerStyle(DefaultPickerStyle())
-						TextField("Custom Tile Server", text: $userSettings.meshMapCustomTileServer)
-					}
-=======
-					
->>>>>>> 5b1586e2
 				}
 			}
             .navigationTitle("App Settings")
