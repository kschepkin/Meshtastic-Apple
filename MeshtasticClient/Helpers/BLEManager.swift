--- conflicted
+++ resolved
@@ -997,12 +997,7 @@
 					var meshPacket = MeshPacket()
 					meshPacket.to = UInt32(toUserNum)
 					meshPacket.from	= UInt32(fromUserNum)
-<<<<<<< HEAD
-=======
-
 					meshPacket.decoded = dataMessage
-
->>>>>>> 2849cdbd
 					meshPacket.decoded.isTapback = isTapback
 					if replyID > 0 {
 						meshPacket.decoded.replyID = UInt32(replyID)
