<?xml version="1.0" encoding="UTF-8" standalone="yes"?>
<model type="com.apple.IDECoreDataModeler.DataModel" documentVersion="1.0" lastSavedToolsVersion="20086" systemVersion="21E258" minimumToolsVersion="Automatic" sourceLanguage="Swift" userDefinedModelVersionIdentifier="">
    <entity name="MessageEntity" representedClassName="MessageEntity" syncable="YES" codeGenerationType="class">
        <attribute name="ackSNR" optional="YES" attributeType="Float" defaultValueString="0.0" usesScalarValueType="YES"/>
        <attribute name="ackTimestamp" optional="YES" attributeType="Integer 32" defaultValueString="0" usesScalarValueType="YES"/>
        <attribute name="direction" attributeType="String"/>
        <attribute name="isEmoji" attributeType="Boolean" defaultValueString="NO" usesScalarValueType="YES"/>
        <attribute name="messageId" attributeType="Integer 64" defaultValueString="0" usesScalarValueType="YES"/>
        <attribute name="messagePayload" attributeType="String"/>
        <attribute name="messageTimestamp" attributeType="Integer 32" defaultValueString="0" usesScalarValueType="YES"/>
        <attribute name="receivedACK" attributeType="Boolean" usesScalarValueType="YES"/>
        <attribute name="replyID" optional="YES" attributeType="Integer 64" defaultValueString="0" usesScalarValueType="YES"/>
        <relationship name="fromUser" maxCount="1" deletionRule="Nullify" ordered="YES" destinationEntity="UserEntity" inverseName="sentMessages" inverseEntity="UserEntity"/>
        <relationship name="toUser" maxCount="1" deletionRule="Nullify" destinationEntity="UserEntity" inverseName="receivedMessages" inverseEntity="UserEntity"/>
        <fetchedProperty name="tapbacks" optional="YES">
            <fetchRequest name="fetchedPropertyFetchRequest" entity="MessageEntity" predicateString="replyID == $FETCH_SOURCE.messageId AND isEmoji == true"/>
        </fetchedProperty>
        <uniquenessConstraints>
            <uniquenessConstraint>
                <constraint value="messageId"/>
            </uniquenessConstraint>
        </uniquenessConstraints>
    </entity>
    <entity name="MyInfoEntity" representedClassName="MyInfoEntity" syncable="YES" codeGenerationType="class">
        <attribute name="bitrate" optional="YES" attributeType="Float" defaultValueString="0.0" usesScalarValueType="YES"/>
        <attribute name="bleName" optional="YES" attributeType="String"/>
        <attribute name="firmwareVersion" attributeType="String"/>
        <attribute name="hasGps" attributeType="Boolean" usesScalarValueType="YES"/>
        <attribute name="hasWifi" optional="YES" attributeType="Boolean" usesScalarValueType="YES"/>
        <attribute name="maxChannels" attributeType="Integer 32" defaultValueString="0" usesScalarValueType="YES"/>
        <attribute name="messageTimeoutMsec" attributeType="Integer 32" defaultValueString="0" usesScalarValueType="YES"/>
        <attribute name="minAppVersion" attributeType="Integer 32" defaultValueString="0" usesScalarValueType="YES"/>
        <attribute name="myNodeNum" attributeType="Integer 64" defaultValueString="0" usesScalarValueType="YES"/>
        <relationship name="myInfoNode" optional="YES" maxCount="1" deletionRule="Nullify" destinationEntity="NodeInfoEntity" inverseName="myInfo" inverseEntity="NodeInfoEntity"/>
        <uniquenessConstraints>
            <uniquenessConstraint>
                <constraint value="myNodeNum"/>
            </uniquenessConstraint>
        </uniquenessConstraints>
    </entity>
    <entity name="NodeInfoEntity" representedClassName="NodeInfoEntity" syncable="YES" codeGenerationType="class">
        <attribute name="airUtilTx" optional="YES" attributeType="Float" defaultValueString="0.0" usesScalarValueType="YES"/>
        <attribute name="batteryLevel" optional="YES" attributeType="Integer 32" defaultValueString="0" usesScalarValueType="YES"/>
        <attribute name="bleName" optional="YES" attributeType="String"/>
        <attribute name="channelUtilization" optional="YES" attributeType="Float" defaultValueString="0.0" usesScalarValueType="YES"/>
        <attribute name="id" attributeType="Integer 64" defaultValueString="0" usesScalarValueType="YES"/>
        <attribute name="lastHeard" attributeType="Date" usesScalarValueType="NO"/>
        <attribute name="num" attributeType="Integer 64" defaultValueString="0" usesScalarValueType="YES"/>
        <attribute name="snr" optional="YES" attributeType="Float" defaultValueString="0.0" usesScalarValueType="YES"/>
        <attribute name="voltage" optional="YES" attributeType="Float" defaultValueString="0.0" usesScalarValueType="YES"/>
        <relationship name="myInfo" optional="YES" maxCount="1" deletionRule="Nullify" destinationEntity="MyInfoEntity" inverseName="myInfoNode" inverseEntity="MyInfoEntity"/>
        <relationship name="positions" optional="YES" toMany="YES" deletionRule="Nullify" ordered="YES" destinationEntity="PositionEntity" inverseName="nodePosition" inverseEntity="PositionEntity"/>
        <relationship name="telemetry" optional="YES" toMany="YES" deletionRule="Nullify" destinationEntity="TelemetryEntitiy"/>
        <relationship name="user" optional="YES" maxCount="1" deletionRule="Nullify" destinationEntity="UserEntity" inverseName="userNode" inverseEntity="UserEntity"/>
        <uniquenessConstraints>
            <uniquenessConstraint>
                <constraint value="num"/>
            </uniquenessConstraint>
        </uniquenessConstraints>
    </entity>
    <entity name="PositionEntity" representedClassName="PositionEntity" syncable="YES" codeGenerationType="class">
        <attribute name="altitude" optional="YES" attributeType="Integer 32" defaultValueString="0" usesScalarValueType="YES"/>
        <attribute name="latitudeI" optional="YES" attributeType="Integer 32" defaultValueString="0" usesScalarValueType="YES"/>
        <attribute name="longitudeI" optional="YES" attributeType="Integer 32" defaultValueString="0" usesScalarValueType="YES"/>
        <attribute name="satsInView" optional="YES" attributeType="Integer 32" defaultValueString="0" usesScalarValueType="YES"/>
        <attribute name="time" optional="YES" attributeType="Date" usesScalarValueType="NO"/>
        <relationship name="nodePosition" optional="YES" maxCount="1" deletionRule="Nullify" destinationEntity="NodeInfoEntity" inverseName="positions" inverseEntity="NodeInfoEntity"/>
    </entity>
    <entity name="TelemetryEntitiy" representedClassName="TelemetryEntitiy" syncable="YES" codeGenerationType="class">
        <attribute name="barometricPressure" optional="YES" attributeType="Float" defaultValueString="0.0" usesScalarValueType="YES"/>
        <attribute name="current" optional="YES" attributeType="Float" defaultValueString="0.0" usesScalarValueType="YES"/>
        <attribute name="gasResistance" optional="YES" attributeType="Float" defaultValueString="0.0" usesScalarValueType="YES"/>
        <attribute name="num" optional="YES" attributeType="Integer 64" defaultValueString="0" usesScalarValueType="YES"/>
        <attribute name="relativeHumidity" optional="YES" attributeType="Float" defaultValueString="0.0" usesScalarValueType="YES"/>
        <attribute name="temperature" optional="YES" attributeType="Float" defaultValueString="0.0" usesScalarValueType="YES"/>
        <attribute name="voltage" optional="YES" attributeType="Float" defaultValueString="0.0" usesScalarValueType="YES"/>
        <relationship name="nodeTelemetry" optional="YES" maxCount="1" deletionRule="Nullify" destinationEntity="TelemetryEntitiy"/>
    </entity>
    <entity name="UserEntity" representedClassName="UserEntity" syncable="YES" codeGenerationType="class">
        <attribute name="hwModel" attributeType="String"/>
        <attribute name="longName" attributeType="String"/>
        <attribute name="macaddr" optional="YES" attributeType="Binary"/>
        <attribute name="num" attributeType="Integer 64" defaultValueString="0" usesScalarValueType="YES"/>
        <attribute name="shortName" attributeType="String"/>
        <attribute name="team" optional="YES" attributeType="String"/>
        <attribute name="userId" attributeType="String"/>
        <relationship name="receivedMessages" optional="YES" toMany="YES" deletionRule="Nullify" ordered="YES" destinationEntity="MessageEntity" inverseName="toUser" inverseEntity="MessageEntity"/>
        <relationship name="sentMessages" optional="YES" toMany="YES" deletionRule="Nullify" ordered="YES" destinationEntity="MessageEntity" inverseName="fromUser" inverseEntity="MessageEntity"/>
        <relationship name="userNode" optional="YES" maxCount="1" deletionRule="Nullify" destinationEntity="NodeInfoEntity" inverseName="user" inverseEntity="NodeInfoEntity"/>
        <fetchedProperty name="allMessages" optional="YES">
            <fetchRequest name="fetchedPropertyFetchRequest" entity="MessageEntity" predicateString="((toUser.num == $FETCH_SOURCE.num) OR (fromUser.num == $FETCH_SOURCE.num)) AND isEmoji == false"/>
        </fetchedProperty>
    </entity>
    <elements>
        <element name="MessageEntity" positionX="-36" positionY="63" width="128" height="215"/>
<<<<<<< HEAD
        <element name="MyInfoEntity" positionX="-18" positionY="81" width="128" height="179"/>
        <element name="NodeInfoEntity" positionX="-63" positionY="-18" width="128" height="209"/>
=======
        <element name="MyInfoEntity" positionX="-18" positionY="81" width="128" height="209"/>
        <element name="NodeInfoEntity" positionX="-63" positionY="-18" width="128" height="194"/>
>>>>>>> e915a61e
        <element name="PositionEntity" positionX="-54" positionY="54" width="128" height="119"/>
        <element name="UserEntity" positionX="0" positionY="144" width="128" height="200"/>
        <element name="TelemetryEntitiy" positionX="-36" positionY="144" width="128" height="149"/>
    </elements>
</model><|MERGE_RESOLUTION|>--- conflicted
+++ resolved
@@ -1,5 +1,5 @@
 <?xml version="1.0" encoding="UTF-8" standalone="yes"?>
-<model type="com.apple.IDECoreDataModeler.DataModel" documentVersion="1.0" lastSavedToolsVersion="20086" systemVersion="21E258" minimumToolsVersion="Automatic" sourceLanguage="Swift" userDefinedModelVersionIdentifier="">
+<model type="com.apple.IDECoreDataModeler.DataModel" documentVersion="1.0" lastSavedToolsVersion="19574" systemVersion="21E258" minimumToolsVersion="Automatic" sourceLanguage="Swift" userDefinedModelVersionIdentifier="">
     <entity name="MessageEntity" representedClassName="MessageEntity" syncable="YES" codeGenerationType="class">
         <attribute name="ackSNR" optional="YES" attributeType="Float" defaultValueString="0.0" usesScalarValueType="YES"/>
         <attribute name="ackTimestamp" optional="YES" attributeType="Integer 32" defaultValueString="0" usesScalarValueType="YES"/>
@@ -93,15 +93,9 @@
     </entity>
     <elements>
         <element name="MessageEntity" positionX="-36" positionY="63" width="128" height="215"/>
-<<<<<<< HEAD
         <element name="MyInfoEntity" positionX="-18" positionY="81" width="128" height="179"/>
         <element name="NodeInfoEntity" positionX="-63" positionY="-18" width="128" height="209"/>
-=======
-        <element name="MyInfoEntity" positionX="-18" positionY="81" width="128" height="209"/>
-        <element name="NodeInfoEntity" positionX="-63" positionY="-18" width="128" height="194"/>
->>>>>>> e915a61e
         <element name="PositionEntity" positionX="-54" positionY="54" width="128" height="119"/>
         <element name="UserEntity" positionX="0" positionY="144" width="128" height="200"/>
-        <element name="TelemetryEntitiy" positionX="-36" positionY="144" width="128" height="149"/>
     </elements>
 </model>